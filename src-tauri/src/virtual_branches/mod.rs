pub mod branch;
mod iterator;
pub mod target;

use std::io::{Read, Write};
use std::{
    collections::{HashMap, HashSet},
    fmt, path, time, vec,
};

use anyhow::{bail, Context, Result};
use diffy::{apply_bytes, Patch};
use serde::Serialize;

pub use branch::Branch;
use colored::Colorize;
pub use iterator::BranchIterator as Iterator;
use uuid::Uuid;

use crate::{gb_repository, project_repository, reader, sessions};

use self::branch::{BranchCreateRequest, FileOwnership, Hunk, Ownership};

// this struct is a mapping to the view `Branch` type in Typescript
// found in src-tauri/src/routes/repo/[project_id]/types.ts
// it holds a materialized view for presentation purposes of the Branch struct in Rust
// which is our persisted data structure for virtual branches
//
// it is not persisted, it is only used for presentation purposes through the ipc
//
#[derive(Debug, PartialEq, Clone, Serialize)]
#[serde(rename_all = "camelCase")]
pub struct VirtualBranch {
    pub id: String,
    pub name: String,
    pub active: bool,
    pub files: Vec<VirtualBranchFile>,
    pub commits: Vec<VirtualBranchCommit>,
    pub mergeable: bool,
    pub merge_conflicts: Vec<String>,
    pub conflicted: bool,
    pub order: usize,
    pub upstream: String,
    pub base_current: bool, // is this vbranch based on the current base branch?
}

// this is the struct that maps to the view `Commit` type in Typescript
// it is derived from walking the git commits between the `Branch.head` commit
// and the `Target.sha` commit, or, everything that is uniquely committed to
// the virtual branch we assign it to. an array of them are returned as part of
// the `VirtualBranch` struct
//
// it is not persisted, it is only used for presentation purposes through the ipc
//
#[derive(Debug, PartialEq, Clone, Serialize)]
#[serde(rename_all = "camelCase")]
pub struct VirtualBranchCommit {
    pub id: String,
    pub description: String,
    pub created_at: u128,
    pub author_name: String,
    pub author_email: String,
    pub is_remote: bool,
}

// this struct is a mapping to the view `File` type in Typescript
// found in src-tauri/src/routes/repo/[project_id]/types.ts
// it holds a materialized view for presentation purposes of one entry of the
// `Branch.ownership` vector in Rust. an array of them are returned as part of
// the `VirtualBranch` struct, which map to each entry of the `Branch.ownership` vector
//
// it is not persisted, it is only used for presentation purposes through the ipc
//
#[derive(Debug, PartialEq, Clone, Serialize)]
#[serde(rename_all = "camelCase")]
pub struct VirtualBranchFile {
    pub id: String,
    pub path: String,
    pub hunks: Vec<VirtualBranchHunk>,
    pub modified_at: u128,
    pub conflicted: bool,
}

// this struct is a mapping to the view `Hunk` type in Typescript
// found in src-tauri/src/routes/repo/[project_id]/types.ts
// it holds a materialized view for presentation purposes of one entry of the
// each hunk in one `Branch.ownership` vector entry in Rust.
// an array of them are returned as part of the `VirtualBranchFile` struct
//
// it is not persisted, it is only used for presentation purposes through the ipc
//
#[derive(Debug, PartialEq, Clone, Serialize)]
#[serde(rename_all = "camelCase")]
pub struct VirtualBranchHunk {
    pub id: String,
    pub name: String,
    pub diff: String,
    pub modified_at: u128,
    pub file_path: String,
    pub hash: String,
    pub start: usize,
    pub end: usize,
}

// this struct is a mapping to the view `RemoteBranch` type in Typescript
// found in src-tauri/src/routes/repo/[project_id]/types.ts
// it holds data calculated for presentation purposes of one Git branch
// with comparison data to the Target commit, determining if it is mergeable,
// and how far ahead or behind the Target it is.
// an array of them can be requested from the frontend to show in the sidebar
// Tray and should only contain branches that have not been converted into
// virtual branches yet (ie, we have no `Branch` struct persisted in our data.
#[derive(Debug, Serialize)]
#[serde(rename_all = "camelCase")]
pub struct RemoteBranch {
    sha: String,
    branch: String,
    name: String,
    description: String,
    last_commit_ts: u128,
    first_commit_ts: u128,
    ahead: u32,
    behind: u32,
    upstream: String,
    authors: Vec<String>,
    mergeable: bool,
    merge_conflicts: Vec<String>,
}

fn get_default_target(current_session_reader: &sessions::Reader) -> Result<Option<target::Target>> {
    let target_reader = target::Reader::new(current_session_reader);
    match target_reader.read_default() {
        Ok(target) => Ok(Some(target)),
        Err(reader::Error::NotFound) => Ok(None),
        Err(e) => Err(e).context("failed to read default target"),
    }
}

pub fn apply_branch(
    gb_repository: &gb_repository::Repository,
    project_repository: &project_repository::Repository,
    branch_id: &str,
) -> Result<()> {
    let current_session = gb_repository
        .get_or_create_current_session()
        .context("failed to get or create currnt session")?;
    let current_session_reader = sessions::Reader::open(gb_repository, &current_session)
        .context("failed to open current session")?;

    let repo = &project_repository.git_repository;

<<<<<<< HEAD
    let default_target = match get_or_choose_default_target(
        gb_repository,
        &current_session_reader,
        project_repository,
    )
    .context("failed to get default target")?
=======
    let wd_tree = get_wd_tree(repo)?;

    let default_target = match get_default_target(&current_session_reader)
        .context("failed to get default target")?
>>>>>>> 5bce7264
    {
        Some(target) => target,
        None => return Ok(()),
    };

    let virtual_branches = get_virtual_branches(gb_repository, Some(false))?;

    let writer = branch::Writer::new(gb_repository);

    let mut apply_branch = virtual_branches
        .iter()
        .find(|b| b.id == branch_id)
        .context("failed to find target branch")?
        .clone();
    let target_commit = repo
        .find_commit(default_target.sha)
        .context("failed to find target commit")?;
    let target_tree = target_commit.tree().context("failed to get target tree")?;

    let mut branch_tree = repo
        .find_tree(apply_branch.tree)
        .context("failed to find branch tree")?;

    // calculate the merge base and make sure it's the same as the target commit
    // if not, we need to merge or rebase the branch to get it up to date

    let merge_options = git2::MergeOptions::new();

    let merge_base = repo.merge_base(default_target.sha, apply_branch.head)?;
    if merge_base != default_target.sha {
        // Branch is out of date, merge or rebase it
        let merge_base_tree = repo.find_commit(merge_base)?.tree()?;
        let mut merge_index = repo
            .merge_trees(
                &merge_base_tree,
                &branch_tree,
                &target_tree,
                Some(&merge_options),
            )
            .context("failed to merge trees")?;

        if merge_index.has_conflicts() {
            // currently we can only deal with the merge problem branch
            unapply_all_branches(gb_repository, project_repository)?;

            // apply the branch
            apply_branch.applied = true;
            writer.write(&apply_branch)?;

            // checkout the conflicts
            let mut checkout_options = git2::build::CheckoutBuilder::new();
            checkout_options
                .allow_conflicts(true)
                .conflict_style_merge(true)
                .force();
            repo.checkout_index(Some(&mut merge_index), Some(&mut checkout_options))?;

            // mark conflicts
            let conflicts = merge_index.conflicts()?;
            let mut merge_conflicts = Vec::new();
            for path in conflicts.flatten() {
                if let Some(ours) = path.our {
                    let path = std::str::from_utf8(&ours.path)?.to_string();
                    merge_conflicts.push(path);
                }
            }
            project_repository.mark_conflicts(&merge_conflicts, Some(default_target.sha))?;
            return Ok(());
        } else {
            let head_commit = repo
                .find_commit(apply_branch.head)
                .context("failed to find head commit")?;

            // commit our new upstream merge
            let (author, committer) = gb_repository.git_signatures()?;
            let message = "merge upstream";
            // write the merge commit
            let branch_tree_oid = merge_index.write_tree_to(repo)?;
            branch_tree = repo.find_tree(branch_tree_oid)?;

            let new_branch_head = repo.commit(
                None,
                &author,
                &committer,
                message,
                &branch_tree,
                &[&head_commit, &target_commit],
            )?;

            // ok, update the virtual branch
            apply_branch.head = new_branch_head;
            apply_branch.tree = branch_tree_oid;
            writer.write(&apply_branch)?;
        }
    }

    let wd_tree = get_wd_tree(repo)?;

    // check index for conflicts
    let mut merge_index = repo
        .merge_trees(&target_tree, &wd_tree, &branch_tree, Some(&merge_options))
        .context("failed to merge trees")?;

    if merge_index.has_conflicts() {
        bail!("vbranch has conflicts with other applied branches, sorry bro.");
    } else {
        // apply the branch
        apply_branch.applied = true;
        writer.write(&apply_branch)?;

        // checkout the merge index
        let mut checkout_options = git2::build::CheckoutBuilder::new();
        checkout_options.force();
        repo.checkout_index(Some(&mut merge_index), Some(&mut checkout_options))?;
    }

    update_gitbutler_integration(&gb_repository, &project_repository)?;

    Ok(())
}

// to unapply a branch, we need to write the current tree out, then remove those file changes from the wd
pub fn unapply_branch(
    gb_repository: &gb_repository::Repository,
    project_repository: &project_repository::Repository,
    branch_id: &str,
) -> Result<()> {
    let current_session = gb_repository
        .get_or_create_current_session()
        .context("failed to get or create currnt session")?;
    let current_session_reader = sessions::Reader::open(gb_repository, &current_session)
        .context("failed to open current session")?;
    let project = project_repository.project;

    let default_target = match get_default_target(&current_session_reader)
        .context("failed to get default target")?
    {
        Some(target) => target,
        None => return Ok(()),
    };

    let branch_reader = branch::Reader::new(&current_session_reader);

    let writer = branch::Writer::new(gb_repository);

    let mut target_branch = branch_reader
        .read(branch_id)
        .context("failed to read branch")?;

    if !target_branch.applied {
        bail!("branch is not applied");
    }

    let statuses = get_status_by_branch(gb_repository, project_repository)
        .context("failed to get status by branch")?;

    let status = statuses
        .iter()
        .find(|(s, _)| s.id == branch_id)
        .context("failed to find status for branch");

    let target_commit = gb_repository
        .git_repository
        .find_commit(default_target.sha)
        .context("failed to find target commit")?;
    let target_tree = target_commit.tree().context("failed to get target tree")?;

    let repo = &project_repository.git_repository;

    if let Ok((branch, files)) = status {
        let tree = write_tree(gb_repository, project_repository, &branch, files)?;

        target_branch.tree = tree;
        target_branch.applied = false;
        writer.write(&target_branch)?;
    }

    // ok, update the wd with the union of the rest of the branches
    let applied_virtual_branches = get_virtual_branches(gb_repository, Some(true))?;
    let merge_options = git2::MergeOptions::new();
    let base_tree = target_commit.tree()?;
    let mut final_tree = target_commit.tree()?;

    // go through the other applied branches and merge them into the final tree
    // then check that out into the working directory
    for (branch, files) in statuses {
        if branch.id != branch_id {
            let tree_oid = write_tree(gb_repository, project_repository, &branch, &files)?;
            let branch_tree = repo.find_tree(tree_oid)?;
            if let Ok(mut result) =
                repo.merge_trees(&base_tree, &final_tree, &branch_tree, Some(&merge_options))
            {
                let final_tree_oid = result.write_tree_to(&repo)?;
                final_tree = repo.find_tree(final_tree_oid)?;
            }
        }
    }
    // convert the final tree into an object
    let final_tree_oid = final_tree.id();
    let final_tree = repo.find_object(final_tree_oid, Some(git2::ObjectType::Tree))?;

    // checkout final_tree into the working directory
    let mut checkout_options = git2::build::CheckoutBuilder::new();
    checkout_options.force();
    repo.checkout_tree(&final_tree, Some(&mut checkout_options))?;

    update_gitbutler_integration(&gb_repository, &project_repository)?;

    Ok(())
}

pub fn unapply_all_branches(
    gb_repository: &gb_repository::Repository,
    project_repository: &project_repository::Repository,
) -> Result<()> {
    let current_session = gb_repository
        .get_or_create_current_session()
        .context("failed to get or create currnt session")?;
    let current_session_reader = sessions::Reader::open(gb_repository, &current_session)
        .context("failed to open current session")?;

    let applied_virtual_branches = Iterator::new(&current_session_reader)
        .context("failed to create branch iterator")?
        .collect::<Result<Vec<branch::Branch>, reader::Error>>()
        .context("failed to read virtual branches")?
        .into_iter()
        .filter(|branch| branch.applied)
        .collect::<Vec<_>>();

    for branch in applied_virtual_branches {
        let branch_id = branch.id;
        unapply_branch(gb_repository, project_repository, &branch_id)
            .context("failed to unapply branch")?;
    }

    Ok(())
}

pub fn remote_branches(
    gb_repository: &gb_repository::Repository,
    project_repository: &project_repository::Repository,
) -> Result<Vec<RemoteBranch>> {
    // get the current target
    let current_session = gb_repository
        .get_or_create_current_session()
        .context("failed to get or create currnt session")?;
    let current_session_reader = sessions::Reader::open(gb_repository, &current_session)
        .context("failed to open current session")?;

    let default_target = match get_default_target(&current_session_reader)
        .context("failed to get default target")?
    {
        Some(target) => target,
        None => return Ok(vec![]),
    };

    let current_time = time::SystemTime::now();
    let too_old = time::Duration::from_secs(86_400 * 90); // 90 days (3 months) is too old

    let repo = &project_repository.git_repository;

    let main_oid = default_target.sha;
    let target_commit = repo
        .find_commit(main_oid)
        .context("failed to find target commit")?;

    let wd_tree = get_wd_tree(repo)?;

    let virtual_branches_names = Iterator::new(&current_session_reader)
        .context("failed to create branch iterator")?
        .collect::<Result<Vec<branch::Branch>, reader::Error>>()
        .context("failed to read virtual branches")?
        .into_iter()
        .filter(|branch| !branch.upstream.is_empty())
        .map(|branch| branch.upstream.replace("refs/heads/", ""))
        .collect::<HashSet<_>>();
    let mut most_recent_branches_by_hash: HashMap<git2::Oid, (git2::Branch, u64)> = HashMap::new();

    for (branch, _) in repo.branches(None)?.flatten() {
        if let Some(branch_oid) = branch.get().target() {
            // get the branch ref
            let branch_commit = repo
                .find_commit(branch_oid)
                .context("failed to find branch commit")?;
            let branch_time = branch_commit.time();
            let seconds = branch_time
                .seconds()
                .try_into()
                .context("failed to convert seconds")?;
            let branch_time = time::UNIX_EPOCH + time::Duration::from_secs(seconds);
            let duration = current_time
                .duration_since(branch_time)
                .context("failed to get duration")?;
            if duration > too_old {
                continue;
            }

            let branch_name = branch
                .name()
                .context("could not get branch name")?
                .context("could not get branch name")?
                .to_string();
            let branch_name = branch_name.replace("origin/", "");

<<<<<<< HEAD
                if virtual_branches.contains(&branch_name) {
                    continue;
                }
                if branch_name == "HEAD" {
                    continue;
                }
                if branch_name == "gitbutler/integration" {
                    continue;
                }
=======
            if virtual_branches_names.contains(&branch_name) {
                continue;
            }
            if branch_name == "HEAD" {
                continue;
            }
            if branch_name == "gitbutler/temp" {
                continue;
            }
>>>>>>> 5bce7264

            match most_recent_branches_by_hash.get(&branch_oid) {
                Some((_, existing_seconds)) => {
                    let branch_name = branch.get().name().context("could not get branch name")?;
                    if seconds < *existing_seconds {
                        // this branch is older than the one we already have
                        continue;
                    }
                    if seconds > *existing_seconds {
                        most_recent_branches_by_hash.insert(branch_oid, (branch, seconds));
                        continue;
                    }
                    if branch_name.starts_with("refs/remotes") {
                        // this branch is a remote branch
                        // we always prefer the remote branch if it is the same age as the local branch
                        most_recent_branches_by_hash.insert(branch_oid, (branch, seconds));
                        continue;
                    }
                }
                None => {
                    // this is the first time we've seen this branch
                    // so we should add it to the list
                    most_recent_branches_by_hash.insert(branch_oid, (branch, seconds));
                }
            }
        }
    }

    let mut most_recent_branches: Vec<(git2::Branch, u64)> =
        most_recent_branches_by_hash.into_values().collect();

    // take the most recent 20 branches
    most_recent_branches.sort_by(|a, b| b.1.cmp(&a.1)); // Sort by timestamp in descending order.
    let sorted_branches: Vec<git2::Branch> = most_recent_branches
        .into_iter()
        .map(|(branch, _)| branch)
        .collect();
    let top_branches = sorted_branches.into_iter().take(20).collect::<Vec<_>>(); // Take the first 20 entries.

    let mut branches: Vec<RemoteBranch> = Vec::new();
    for branch in &top_branches {
        let branch_name = branch.get().name().context("could not get branch name")?;
        let upstream_branch = branch.upstream();
        match branch.get().target() {
            Some(branch_oid) => {
                // get the branch ref
                let branch_commit = repo
                    .find_commit(branch_oid)
                    .context("failed to find branch commit")?;

                let count_behind = project_repository
                    .distance(main_oid, branch_oid)
                    .context("failed to get behind count")?;

                let ahead = project_repository.log(branch_oid, main_oid)?;
                let count_ahead = ahead.len();

                let min_time = ahead.iter().map(|commit| commit.time().seconds()).min();
                let max_time = ahead.iter().map(|commit| commit.time().seconds()).max();
                let authors = ahead
                    .iter()
                    .map(|commit| commit.author())
                    .filter_map(|signature| signature.email().map(|email| email.to_string()))
                    .collect::<HashSet<_>>();

                let upstream_branch_name = match upstream_branch {
                    Ok(upstream_branch) => upstream_branch.get().name().unwrap_or("").to_string(),
                    Err(_) => "".to_string(),
                };

                if count_ahead > 0 {
                    if let Ok(base_tree) = find_base_tree(repo, &branch_commit, &target_commit) {
                        // determine if this tree is mergeable
                        let branch_tree = branch_commit.tree()?;
                        let (mergeable, merge_conflicts) =
                            check_mergeable(repo, &base_tree, &branch_tree, &wd_tree)?;

                        branches.push(RemoteBranch {
                            sha: branch_oid.to_string(),
                            branch: branch_name.to_string(),
                            name: branch_name.to_string(),
                            description: "".to_string(),
                            last_commit_ts: max_time
                                .unwrap_or(0)
                                .try_into()
                                .context("failed to convert i64 to u128")?,
                            first_commit_ts: min_time
                                .unwrap_or(0)
                                .try_into()
                                .context("failed to convert i64 to u128")?,
                            ahead: count_ahead
                                .try_into()
                                .context("failed to convert usize to u32")?,
                            behind: count_behind,
                            upstream: upstream_branch_name,
                            authors: authors.into_iter().collect(),
                            mergeable,
                            merge_conflicts,
                        });
                    };
                }
            }
            None => {
                // this is a detached head
                branches.push(RemoteBranch {
                    sha: "".to_string(),
                    branch: branch_name.to_string(),
                    name: branch_name.to_string(),
                    description: "".to_string(),
                    last_commit_ts: 0,
                    first_commit_ts: 0,
                    ahead: 0,
                    behind: 0,
                    upstream: "".to_string(),
                    authors: vec![],
                    mergeable: false,
                    merge_conflicts: vec![],
                });
            }
        }
    }
    Ok(branches)
}

fn get_wd_tree(repo: &git2::Repository) -> Result<git2::Tree> {
    let mut index = repo.index()?;
    index.add_all(["*"], git2::IndexAddOption::DEFAULT, None)?;
    let oid = index.write_tree()?;
    let tree = repo.find_tree(oid)?;
    Ok(tree)
}

fn find_base_tree<'a>(
    repo: &'a git2::Repository,
    branch_commit: &'a git2::Commit<'a>,
    target_commit: &'a git2::Commit<'a>,
) -> Result<git2::Tree<'a>> {
    // find merge base between target_commit and branch_commit
    let merge_base = repo
        .merge_base(target_commit.id(), branch_commit.id())
        .context("failed to find merge base")?;
    // turn oid into a commit
    let merge_base_commit = repo
        .find_commit(merge_base)
        .context("failed to find merge base commit")?;
    let base_tree = merge_base_commit
        .tree()
        .context("failed to get base tree object")?;
    Ok(base_tree.clone())
}

fn check_mergeable(
    repo: &git2::Repository,
    base_tree: &git2::Tree,
    branch_tree: &git2::Tree,
    wd_tree: &git2::Tree,
) -> Result<(bool, Vec<String>)> {
    let mut merge_conflicts = Vec::new();

    let merge_options = git2::MergeOptions::new();
    let merge_index = repo
        .merge_trees(base_tree, wd_tree, branch_tree, Some(&merge_options))
        .context("failed to merge trees")?;
    let mergeable = !merge_index.has_conflicts();
    if merge_index.has_conflicts() {
        let conflicts = merge_index.conflicts()?;
        for path in conflicts.flatten() {
            if let Some(their) = path.their {
                let path = std::str::from_utf8(&their.path)?.to_string();
                merge_conflicts.push(path);
            } else if let Some(ours) = path.our {
                let path = std::str::from_utf8(&ours.path)?.to_string();
                merge_conflicts.push(path);
            } else if let Some(anc) = path.ancestor {
                let path = std::str::from_utf8(&anc.path)?.to_string();
                merge_conflicts.push(path);
            }
        }
    }
    Ok((mergeable, merge_conflicts))
}

pub fn list_virtual_branches(
    gb_repository: &gb_repository::Repository,
    project_repository: &project_repository::Repository,
    with_commits: bool,
) -> Result<Vec<VirtualBranch>> {
    let mut branches: Vec<VirtualBranch> = Vec::new();
    let current_session = gb_repository
        .get_or_create_current_session()
        .context("failed to get or create currnt session")?;

    let current_session_reader = sessions::Reader::open(gb_repository, &current_session)
        .context("failed to open current session reader")?;

    let default_target = match get_default_target(&current_session_reader)
        .context("failed to get default target")?
    {
        Some(target) => target,
        None => return Ok(vec![]),
    };

    let virtual_branches = Iterator::new(&current_session_reader)
        .context("failed to create branch iterator")?
        .collect::<Result<Vec<branch::Branch>, reader::Error>>()
        .context("failed to read virtual branches")?
        .into_iter()
        .collect::<Vec<_>>();

    let statuses = get_status_by_branch(gb_repository, project_repository)?;

    let repo = &project_repository.git_repository;
    let wd_tree = get_wd_tree(repo)?;

    for branch in &virtual_branches {
        let branch_statuses = statuses.clone();
        let mut files: Vec<VirtualBranchFile> = vec![];
        //let (branch, files) in &statuses
        // find the entry in statuses with this branch id
        let maybe_status = branch_statuses
            .into_iter()
            .find(|(vbranch, _)| vbranch.id == branch.id);

        if let Some((_vbranch, sfiles)) = maybe_status {
            files = sfiles.clone();
        }

        let mut vfiles = vec![];

        // check if head tree does not match target tree
        // if so, we diff the head tree and the new write_tree output to see what is new and filter the hunks to just those
        if (default_target.sha != branch.head) && branch.applied && with_commits {
            // TODO: make sure this works
            let vtree = write_tree(gb_repository, project_repository, branch, &files)?;
            let repo = &project_repository.git_repository;
            // get the trees
            let commit_old = repo.find_commit(branch.head)?;
            let tree_old = commit_old.tree()?;
            let vtree_tree = repo.find_tree(vtree)?;

            // do a diff between branch.head and the tree we _would_ commit
            let diff = repo.diff_tree_to_tree(Some(&tree_old), Some(&vtree_tree), None)?;
            let hunks_by_filepath = diff_to_hunks_by_filepath(diff, project_repository)?;

            vfiles = hunks_by_filepath
                .iter()
                .map(|(file_path, hunks)| VirtualBranchFile {
                    id: file_path.clone(),
                    path: file_path.to_string(),
                    hunks: hunks.clone(),
                    modified_at: hunks.iter().map(|h| h.modified_at).max().unwrap_or(0),
                    conflicted: project_repository
                        .is_conflicted(Some(file_path.to_string()))
                        .unwrap_or(false),
                })
                .collect::<Vec<_>>();
        } else {
            for file in files {
                vfiles.push(file.clone());
            }
        }

        let repo = &project_repository.git_repository;

        // see if we can identify some upstream
        let mut upstream_commit = None;
        if !branch.upstream.is_empty() {
            // get the target remote
            let remotes = repo.remotes()?;
            let mut upstream_remote = None;
            for remote_name in remotes.iter() {
                let remote_name = match remote_name {
                    Some(name) => name,
                    None => continue,
                };

                let remote = repo.find_remote(remote_name)?;
                let url = match remote.url() {
                    Some(url) => url,
                    None => continue,
                };

                if url == default_target.remote_url {
                    upstream_remote = Some(remote);
                    break;
                }
            }
            if let Some(remote) = upstream_remote {
                // remove "refs/heads/" from the branch name
                let branch_name = branch.upstream.replace("refs/heads/", "");
                let full_branch_name =
                    format!("refs/remotes/{}/{}", remote.name().unwrap(), branch_name);
                if let Ok(upstream_oid) = repo.refname_to_id(&full_branch_name) {
                    if let Ok(upstream_commit_obj) = repo.find_commit(upstream_oid) {
                        upstream_commit = Some(upstream_commit_obj);
                    }
                }
            }
        }

        // find upstream commits if we found an upstream reference
        let mut upstream_commits = HashMap::new();
        if let Some(ref upstream) = upstream_commit {
            let merge_base = repo.merge_base(upstream.id(), default_target.sha)?;
            for oid in project_repository.l(upstream.id(), merge_base)? {
                upstream_commits.insert(oid, true);
            }
        }

        // find all commits on head that are not on target.sha
        let mut commits = vec![];
        for commit in project_repository.log(branch.head, default_target.sha)? {
            let timestamp = commit.time().seconds() as u128;
            let signature = commit.author();
            let name = signature.name().unwrap().to_string();
            let email = signature.email().unwrap().to_string();
            let message = commit.message().unwrap().to_string();
            let sha = commit.id().to_string();
            let is_remote = upstream_commits.contains_key(&commit.id());

            let commit = VirtualBranchCommit {
                id: sha,
                created_at: timestamp * 1000,
                author_name: name,
                author_email: email,
                description: message,
                is_remote,
            };
            commits.push(commit);
        }

        let mut mergeable = true;
        let mut merge_conflicts = vec![];
        let mut base_current = true;
        if !branch.applied {
            // determine if this branch is up to date with the target/base
            let merge_base = repo.merge_base(default_target.sha, branch.head)?;
            if merge_base != default_target.sha {
                base_current = false;
                mergeable = false;
            } else {
                let target_commit = repo
                    .find_commit(default_target.sha)
                    .context("failed to find target commit")?;
                let branch_commit = repo
                    .find_commit(branch.head)
                    .context("failed to find branch commit")?;
                if let Ok(base_tree) = find_base_tree(repo, &branch_commit, &target_commit) {
                    // determine if this tree is mergeable
                    let branch_tree = repo
                        .find_tree(branch.tree)
                        .context("failed to find branch tree")?;
                    (mergeable, merge_conflicts) =
                        check_mergeable(repo, &base_tree, &branch_tree, &wd_tree)?;
                } else {
                    // there is no common base
                    mergeable = false;
                };
            }
        }

        let branch = VirtualBranch {
            id: branch.id.to_string(),
            name: branch.name.to_string(),
            active: branch.applied,
            files: vfiles,
            order: branch.order,
            commits,
            mergeable,
            merge_conflicts,
            upstream: branch.upstream.to_string().replace("refs/heads/", ""),
            conflicted: project_repository.is_conflicted(None)?,
            base_current,
        };
        branches.push(branch);
    }
    branches.sort_by(|a, b| a.order.cmp(&b.order));
    Ok(branches)
}

pub fn create_virtual_branch_from_branch(
    gb_repository: &gb_repository::Repository,
    project_repository: &project_repository::Repository,
    branch_ref: &str,
) -> Result<String> {
    let name = branch_ref
        .replace("refs/heads/", "")
        .replace("refs/remotes/", "")
        .replace("origin/", ""); // TODO: get this properly
    let upstream = "refs/heads/".to_string() + &name;
    let current_session = gb_repository
        .get_or_create_current_session()
        .context("failed to get or create current session")?;
    let current_session_reader = sessions::Reader::open(gb_repository, &current_session)
        .context("failed to open current session")?;

    let default_target = get_default_target(&current_session_reader)
        .context("failed to get default target")?
        .context("no default target found")?;

    let repo = &project_repository.git_repository;
    let head = repo.revparse_single(branch_ref)?;
    let head_commit = head.peel_to_commit()?;
    let tree = head_commit.tree().context("failed to find tree")?;

    let virtual_branches = Iterator::new(&current_session_reader)
        .context("failed to create branch iterator")?
        .collect::<Result<Vec<branch::Branch>, reader::Error>>()
        .context("failed to read virtual branches")?;

    let order = virtual_branches.len();

    let now = time::UNIX_EPOCH
        .elapsed()
        .context("failed to get elapsed time")?
        .as_millis();

    let branch_id = Uuid::new_v4().to_string();
    let mut branch = Branch {
        id: branch_id.clone(),
        name,
        applied: false,
        upstream,
        tree: tree.id(),
        head: head_commit.id(),
        created_timestamp_ms: now,
        updated_timestamp_ms: now,
        ownership: Ownership::default(),
        order,
    };

    // add file ownership based off the diff
    let target_commit = repo.find_commit(default_target.sha)?;
    let merge_base = repo.merge_base(target_commit.id(), head_commit.id())?;
    let merge_tree = repo.find_commit(merge_base)?.tree()?;
    if merge_base != target_commit.id() {
        let target_tree = target_commit.tree()?;
        let head_tree = head_commit.tree()?;

        // merge target and head
        let merge_options = git2::MergeOptions::new();
        let mut merge_index = repo
            .merge_trees(&merge_tree, &head_tree, &target_tree, Some(&merge_options))
            .context("failed to merge trees")?;

        if merge_index.has_conflicts() {
            bail!("merge conflict");
        } else {
            let (author, committer) = gb_repository.git_signatures()?;
            let new_head_tree_oid = merge_index
                .write_tree_to(repo)
                .context("failed to write merge tree")?;
            let new_head_tree = repo
                .find_tree(new_head_tree_oid)
                .context("failed to find tree")?;

            let new_branch_head = repo.commit(
                None,
                &author,
                &committer,
                "merged upstream",
                &new_head_tree,
                &[&head_commit, &target_commit],
            )?;
            branch.head = new_branch_head;
            branch.tree = new_head_tree_oid
        }
    }

    // do a diff between the head of this branch and the target base
    let diff = repo.diff_tree_to_tree(Some(&merge_tree), Some(&tree), None)?;
    let hunks_by_filepath = diff_to_hunks_by_filepath(diff, project_repository)?;

    // assign ownership to the branch
    for hunk in hunks_by_filepath.values().flatten() {
        branch
            .ownership
            .put(&FileOwnership::try_from(format!("{}:{}", hunk.file_path, hunk.id)).unwrap());
    }

    let writer = branch::Writer::new(gb_repository);
    writer.write(&branch).context("failed to write branch")?;
    Ok(branch_id)
}

pub fn create_virtual_branch(
    gb_repository: &gb_repository::Repository,
    create: &BranchCreateRequest,
) -> Result<branch::Branch> {
    let current_session = gb_repository
        .get_or_create_current_session()
        .context("failed to get or create currnt session")?;
    let current_session_reader = sessions::Reader::open(gb_repository, &current_session)
        .context("failed to open current session")?;

    let target_reader = target::Reader::new(&current_session_reader);
    let default_target = target_reader
        .read_default()
        .context("failed to read default")?;

    let repo = &gb_repository.git_repository;
    let commit = repo
        .find_commit(default_target.sha)
        .context("failed to find commit")?;
    let tree = commit.tree().context("failed to find tree")?;

    let mut virtual_branches = Iterator::new(&current_session_reader)
        .context("failed to create branch iterator")?
        .collect::<Result<Vec<branch::Branch>, reader::Error>>()
        .context("failed to read virtual branches")?
        .into_iter()
        .filter(|branch| branch.applied)
        .collect::<Vec<branch::Branch>>();
    virtual_branches.sort_by_key(|branch| branch.order);

    let order = if let Some(order) = create.order {
        if order > virtual_branches.len() {
            virtual_branches.len()
        } else {
            order
        }
    } else {
        virtual_branches.len()
    };
    let branch_writer = branch::Writer::new(gb_repository);

    // make space for the new branch
    for branch in virtual_branches.iter().skip(order) {
        let mut branch = branch.clone();
        branch.order += 1;
        branch_writer
            .write(&branch)
            .context("failed to write branch")?;
    }

    let now = time::UNIX_EPOCH
        .elapsed()
        .context("failed to get elapsed time")?
        .as_millis();

    let name: String = create
        .name
        .as_ref()
        .map(|name| name.to_string())
        .unwrap_or_else(|| format!("Branch {}", virtual_branches.len() + 1));

    let mut branch = Branch {
        id: Uuid::new_v4().to_string(),
        name,
        applied: true,
        upstream: "".to_string(),
        tree: tree.id(),
        head: default_target.sha,
        created_timestamp_ms: now,
        updated_timestamp_ms: now,
        ownership: Ownership::default(),
        order,
    };

    if let Some(ownership) = &create.ownership {
        let branch_reader = branch::Reader::new(&current_session_reader);
        set_ownership(&branch_reader, &branch_writer, &mut branch, ownership)
            .context("failed to set ownership")?;
    }

    branch_writer
        .write(&branch)
        .context("failed to write branch")?;

    Ok(branch)
}

pub fn update_branch(
    gb_repository: &gb_repository::Repository,
    branch_update: branch::BranchUpdateRequest,
) -> Result<branch::Branch> {
    let current_session = gb_repository
        .get_or_create_current_session()
        .context("failed to get or create currnt session")?;
    let current_session_reader = sessions::Reader::open(gb_repository, &current_session)
        .context("failed to open current session")?;
    let branch_reader = branch::Reader::new(&current_session_reader);
    let branch_writer = branch::Writer::new(gb_repository);

    let mut branch = branch_reader
        .read(&branch_update.id)
        .context("failed to read branch")?;

    if let Some(ownership) = branch_update.ownership {
        set_ownership(&branch_reader, &branch_writer, &mut branch, &ownership)
            .context("failed to set ownership")?;
    }

    if let Some(name) = branch_update.name {
        branch.name = name;
    };

    if let Some(order) = branch_update.order {
        branch.order = order;
    };

    branch_writer
        .write(&branch)
        .context("failed to write target branch")?;

    Ok(branch)
}

pub fn delete_branch(
    gb_repository: &gb_repository::Repository,
    branch_id: &str,
) -> Result<branch::Branch> {
    let current_session = gb_repository
        .get_or_create_current_session()
        .context("failed to get or create currnt session")?;
    let current_session_reader = sessions::Reader::open(gb_repository, &current_session)
        .context("failed to open current session")?;
    let branch_reader = branch::Reader::new(&current_session_reader);
    let branch_writer = branch::Writer::new(gb_repository);

    let branch = branch_reader
        .read(branch_id)
        .context("failed to read branch")?;

    branch_writer
        .delete(&branch)
        .context("Failed to remove branch")?;

    Ok(branch)
}

fn set_ownership(
    branch_reader: &branch::Reader,
    branch_writer: &branch::Writer,
    target_branch: &mut branch::Branch,
    ownership: &branch::Ownership,
) -> Result<()> {
    if target_branch.ownership.eq(ownership) {
        // nothing to update
        return Ok(());
    }

    let mut virtual_branches = Iterator::new(branch_reader.reader())
        .context("failed to create branch iterator")?
        .collect::<Result<Vec<branch::Branch>, reader::Error>>()
        .context("failed to read virtual branches")?
        .into_iter()
        .filter(|branch| branch.applied)
        .filter(|branch| branch.id != target_branch.id)
        .collect::<Vec<_>>();

    for file_ownership in &ownership.files {
        for branch in &mut virtual_branches {
            let taken = branch.ownership.take(file_ownership);
            if !taken.is_empty() {
                branch_writer.write(branch).context(format!(
                    "failed to write source branch for {}",
                    file_ownership
                ))?;
            }
        }
    }

    target_branch.ownership = ownership.clone();

    Ok(())
}

fn get_mtime(cache: &mut HashMap<path::PathBuf, u128>, file_path: &path::PathBuf) -> u128 {
    match cache.get(file_path) {
        Some(mtime) => *mtime,
        None => {
            let mtime = file_path
                .metadata()
                .map(|metadata| {
                    metadata
                        .modified()
                        .or(metadata.created())
                        .unwrap_or_else(|_| time::SystemTime::now())
                })
                .unwrap_or_else(|_| time::SystemTime::now())
                .duration_since(time::UNIX_EPOCH)
                .unwrap()
                .as_millis();
            cache.insert(file_path.to_path_buf(), mtime);
            mtime
        }
    }
}

fn diff_hash(diff: &str) -> String {
    let addition = diff
        .lines()
        .skip(1)
        .filter(|line| line.starts_with('+'))
        .collect::<Vec<_>>()
        .join("\n");
    format!("{:x}", md5::compute(addition))
}

fn diff_to_hunks_by_filepath(
    diff: git2::Diff,
    project_repository: &project_repository::Repository,
) -> Result<HashMap<String, Vec<VirtualBranchHunk>>> {
    // find all the hunks
    let mut hunks_by_filepath: HashMap<String, Vec<VirtualBranchHunk>> = HashMap::new();
    let mut current_diff = String::new();

    let mut current_file_path: Option<path::PathBuf> = None;
    let mut current_hunk_id: Option<String> = None;
    let mut current_start: Option<usize> = None;
    let mut current_end: Option<usize> = None;
    let mut mtimes: HashMap<path::PathBuf, u128> = HashMap::new();

    diff.print(git2::DiffFormat::Patch, |delta, hunk, line| {
        let file_path = delta.new_file().path().unwrap_or_else(|| {
            delta
                .old_file()
                .path()
                .expect("failed to get file name from diff")
        });

        let (hunk_id, hunk_start, hunk_end) = if let Some(hunk) = hunk {
            (
                format!(
                    "{}-{}",
                    hunk.new_start(),
                    hunk.new_start() + hunk.new_lines()
                ),
                hunk.new_start(),
                hunk.new_start() + hunk.new_lines(),
            )
        } else {
            return true;
        };

        let is_path_changed = if current_file_path.is_none() {
            false
        } else {
            !file_path.eq(current_file_path.as_ref().unwrap())
        };

        let is_hunk_changed = if current_hunk_id.is_none() {
            false
        } else {
            !hunk_id.eq(current_hunk_id.as_ref().unwrap())
        };

        let mtime = get_mtime(
            &mut mtimes,
            &project_repository
                .git_repository
                .workdir()
                .unwrap()
                .join(file_path),
        );
        if is_hunk_changed || is_path_changed {
            let file_path = current_file_path
                .as_ref()
                .unwrap()
                .to_str()
                .unwrap()
                .to_string();
            hunks_by_filepath
                .entry(file_path.clone())
                .or_default()
                .push(VirtualBranchHunk {
                    id: current_hunk_id.as_ref().unwrap().to_string(),
                    name: "".to_string(),
                    diff: current_diff.clone(),
                    modified_at: mtime,
                    file_path,
                    start: current_start.unwrap(),
                    end: current_end.unwrap(),
                    hash: diff_hash(current_diff.as_str()),
                });
            current_diff = String::new();
        }

        match line.origin() {
            '+' | '-' | ' ' => current_diff.push_str(&format!("{}", line.origin())),
            _ => {}
        }

        current_diff.push_str(std::str::from_utf8(line.content()).unwrap());
        current_file_path = Some(file_path.to_path_buf());
        current_hunk_id = Some(hunk_id);
        current_start = Some(hunk_start as usize);
        current_end = Some(hunk_end as usize);

        true
    })
    .context("failed to print diff")?;

    if let Some(file_path) = current_file_path {
        let mtime = get_mtime(
            &mut mtimes,
            &project_repository
                .git_repository
                .workdir()
                .unwrap()
                .join(&file_path),
        );
        let file_path = file_path.to_str().unwrap().to_string();
        hunks_by_filepath
            .entry(file_path.clone())
            .or_default()
            .push(VirtualBranchHunk {
                id: current_hunk_id.as_ref().unwrap().to_string(),
                name: "".to_string(),
                modified_at: mtime,
                file_path,
                start: current_start.unwrap(),
                end: current_end.unwrap(),
                hash: diff_hash(current_diff.as_str()),
                diff: current_diff,
            });
    }
    Ok(hunks_by_filepath)
}

// list the virtual branches and their file statuses (statusi?)
pub fn get_status_by_branch(
    gb_repository: &gb_repository::Repository,
    project_repository: &project_repository::Repository<'_>,
) -> Result<Vec<(branch::Branch, Vec<VirtualBranchFile>)>> {
    let current_session = gb_repository
        .get_or_create_current_session()
        .context("failed to get or create currnt session")?;
    let current_session_reader = sessions::Reader::open(gb_repository, &current_session)
        .context("failed to open current session")?;

    let default_target = match get_default_target(&current_session_reader) {
        Ok(Some(target)) => Ok(target),
        Ok(None) => {
            return Ok(vec![]);
        }
        Err(e) => Err(e),
    }
    .context("failed to read default target")?;

    let repo = &project_repository.git_repository;

    let diff = project_repository
        .workdir_diff(&default_target.sha)
        .context(format!(
            "failed to get diff workdir with {}",
            default_target.sha
        ))?;

    let mut virtual_branches = Iterator::new(&current_session_reader)
        .context("failed to create branch iterator")?
        .collect::<Result<Vec<branch::Branch>, reader::Error>>()
        .context("failed to read virtual branches")?
        .into_iter()
        .filter(|branch| branch.applied)
        .collect::<Vec<_>>();

    if virtual_branches.is_empty() {
        // create an empty virtual branch
        virtual_branches =
            vec![
                create_virtual_branch(gb_repository, &BranchCreateRequest::default())
                    .context("failed to default branch")?,
            ];
    }

    // sort by order, so that the default branch is first (left in the ui)
    virtual_branches.sort_by(|a, b| a.order.cmp(&b.order));

    // align branch ownership to the real hunks:
    // - update shifted hunks
    // - remove non existent hunks
    let mut hunks_by_filepath = diff_to_hunks_by_filepath(diff, project_repository)?;

    let mut hunks_by_branch_id: HashMap<String, Vec<VirtualBranchHunk>> = virtual_branches
        .iter()
        .map(|branch| (branch.id.clone(), vec![]))
        .collect();

    for branch in &mut virtual_branches {
        let mut updated: Vec<_> = vec![];
        branch.ownership = Ownership {
            files: branch
                .ownership
                .files
                .iter()
                .filter_map(|file_owership| {
                    let current_hunks = match hunks_by_filepath.get_mut(&file_owership.file_path) {
                        None => {
                            // if the file is not in the diff, we don't want it
                            return None;
                        }
                        Some(hunks) => hunks,
                    };
                    let updated_hunks: Vec<Hunk> = file_owership
                        .hunks
                        .iter()
                        .filter_map(|owned_hunk| {
                            // if any of the current hunks intersects with the owned hunk, we want to keep it
                            for (i, current_hunk) in current_hunks.iter().enumerate() {
                                let ch = Hunk::new(
                                    current_hunk.start,
                                    current_hunk.end,
                                    Some(current_hunk.hash.clone()),
                                    Some(current_hunk.modified_at),
                                )
                                .unwrap();
                                if owned_hunk.eq(&ch) {
                                    // try to re-use old timestamp
                                    let timestamp = owned_hunk
                                        .timestam_ms()
                                        .unwrap_or(current_hunk.modified_at);

                                    // push hunk to the end of the list, preserving the order
                                    hunks_by_branch_id
                                        .entry(branch.id.clone())
                                        .or_default()
                                        .push(VirtualBranchHunk {
                                            id: ch.with_timestamp(timestamp).to_string(),
                                            modified_at: timestamp,
                                            ..current_hunk.clone()
                                        });

                                    // remove the hunk from the current hunks because each hunk can
                                    // only be owned once
                                    current_hunks.remove(i);

                                    return Some(owned_hunk.with_timestamp(timestamp));
                                } else if owned_hunk.intersects(&ch) {
                                    // if it's an intersection, push the hunk to the beginning,
                                    // indicating the the hunk has been updated
                                    hunks_by_branch_id
                                        .entry(branch.id.clone())
                                        .or_default()
                                        .insert(
                                            0,
                                            VirtualBranchHunk {
                                                id: ch.to_string(),
                                                ..current_hunk.clone()
                                            },
                                        );

                                    // track updated hunks to bubble them up later
                                    updated.push(FileOwnership {
                                        file_path: file_owership.file_path.clone(),
                                        hunks: vec![ch.clone()],
                                    });

                                    // remove the hunk from the current hunks because each hunk can
                                    // only be owned once
                                    current_hunks.remove(i);

                                    // return updated version, with new hash and/or timestamp
                                    return Some(ch);
                                }
                            }
                            None
                        })
                        .collect();

                    if updated_hunks.is_empty() {
                        // if there are no hunks left, we don't want the file either
                        None
                    } else {
                        Some(FileOwnership {
                            file_path: file_owership.file_path.clone(),
                            hunks: updated_hunks,
                        })
                    }
                })
                .collect(),
        };

        // add the updated hunks to the branch again to promote them to the top
        updated
            .iter()
            .for_each(|file_ownership| branch.ownership.put(file_ownership));
    }

    // put the remaining hunks into the default (first) branch
    for hunk in hunks_by_filepath.values().flatten() {
        virtual_branches[0].ownership.put(
            &FileOwnership::try_from(format!(
                "{}:{}-{}-{}-{}",
                hunk.file_path, hunk.start, hunk.end, hunk.hash, hunk.modified_at,
            ))
            .unwrap(),
        );
        hunks_by_branch_id
            .entry(virtual_branches[0].id.clone())
            .or_default()
            .push(hunk.clone());
    }

    // write updated state
    let branch_writer = branch::Writer::new(gb_repository);
    for vranch in &virtual_branches {
        branch_writer
            .write(vranch)
            .context(format!("failed to write virtual branch {}", vranch.name))?;
    }

    let mut statuses: Vec<(branch::Branch, Vec<VirtualBranchFile>)> = vec![];
    for (branch_id, hunks) in hunks_by_branch_id {
        let branch = virtual_branches
            .iter()
            .find(|b| b.id.eq(&branch_id))
            .unwrap()
            .clone();

        let mut files = hunks
            .iter()
            .fold(HashMap::<String, Vec<_>>::new(), |mut acc, hunk| {
                acc.entry(hunk.file_path.clone())
                    .or_default()
                    .push(hunk.clone());
                acc
            })
            .into_iter()
            .map(|(file_path, hunks)| VirtualBranchFile {
                id: file_path.clone(),
                path: file_path.clone(),
                hunks: hunks.clone(),
                modified_at: hunks.iter().map(|h| h.modified_at).max().unwrap_or(0),
                conflicted: project_repository
                    .is_conflicted(Some(file_path.clone()))
                    .unwrap_or(false),
            })
            .collect::<Vec<_>>();

        files.sort_by(|a, b| {
            branch
                .ownership
                .files
                .iter()
                .position(|o| o.file_path.eq(&a.path))
                .unwrap_or(999)
                .cmp(
                    &branch
                        .ownership
                        .files
                        .iter()
                        .position(|id| id.file_path.eq(&b.path))
                        .unwrap_or(999),
                )
        });

        statuses.push((branch, files));
    }

    statuses.sort_by(|a, b| a.0.order.cmp(&b.0.order));

    Ok(statuses)
}

// try to update the target branch
// this means that we need to:
// determine if what the target branch is now pointing to is mergeable with our current working directory
// merge the target branch into our current working directory
// update the target sha
pub fn update_branch_target(
    gb_repository: &gb_repository::Repository,
    project_repository: &project_repository::Repository,
) -> Result<()> {
    let current_session = gb_repository
        .get_or_create_current_session()
        .context("failed to get current session")?;
    let current_session_reader = sessions::Reader::open(gb_repository, &current_session)
        .context("failed to open current session")?;
    // look up the target and see if there is a new oid
    let mut target = get_default_target(&current_session_reader)
        .context("failed to get target")?
        .context("no target found")?;

    let branch_reader = branch::Reader::new(&current_session_reader);
    let writer = branch::Writer::new(gb_repository);

    let repo = &project_repository.git_repository;
    let branch = repo
        .find_branch(&target.branch_name, git2::BranchType::Remote)
        .context(format!("failed to find branch {}", target.branch_name))?;
    let new_target_commit = branch.get().peel_to_commit().context(format!(
        "failed to peel branch {} to commit",
        target.branch_name
    ))?;
    let new_target_oid = new_target_commit.id();
<<<<<<< HEAD

=======
    //
>>>>>>> 5bce7264
    // if the target has not changed, do nothing
    if new_target_oid == target.sha {
        return Ok(());
    }

    // ok, target has changed, so now we need to merge it into our current work and update our branches

    // get all virtual branches, we need to try to update them all
    let mut virtual_branches = Iterator::new(&current_session_reader)
        .context("failed to create branch iterator")?
        .collect::<Result<Vec<branch::Branch>, reader::Error>>()
        .context("failed to read virtual branches")?
        .into_iter()
        .collect::<Vec<_>>();

    let merge_options = git2::MergeOptions::new();

    // get tree from new target
    let new_target_commit = repo.find_commit(new_target_oid)?;
    let new_target_tree = new_target_commit.tree()?;

    // get tree from target.sha
    let target_commit = repo.find_commit(target.sha)?;
    let target_tree = target_commit.tree()?;

<<<<<<< HEAD
=======
    // check index for conflicts
    let mut merge_index = repo
        .merge_trees(
            &target_tree,
            &wd_tree,
            &new_target_tree,
            Some(&merge_options),
        )
        .context("failed to merge trees")?;

    if merge_index.has_conflicts() {
        // TODO: upstream won't merge, so unapply all the vbranches and reset the wd
        bail!("merge conflict");
    }

    // write the currrent target sha to a temp branch as a parent
    let my_ref = "refs/heads/gitbutler/integration";
    repo.reference(my_ref, target.sha, true, "update target")?;
    // get commit object from target.sha
    let target_commit = repo.find_commit(target.sha)?;

    // commit index to temp head for the merge
    repo.set_head(my_ref).context("failed to set head")?;
>>>>>>> 5bce7264
    let (author, committer) = gb_repository.git_signatures()?;

    // ok, now we need to deal with a number of situations
    // 1. applied branch, uncommitted conflicts
    // 2. applied branch, committed conflicts but not uncommitted
    // 3. applied branch, no conflicts
    // 4. unapplied branch, uncommitted conflicts
    // 5. unapplied branch, committed conflicts but not uncommitted
    // 6. unapplied branch, no conflicts

    let mut vbranches = list_virtual_branches(gb_repository, project_repository, false)?;
    let mut vbranches_commits = list_virtual_branches(gb_repository, project_repository, true)?;
    // update the heads of all our virtual branches
    for virtual_branch in &mut virtual_branches {
        let mut virtual_branch = virtual_branch.clone();

        // get the matching vbranch
        let vbranch = vbranches
            .iter()
            .find(|vbranch| vbranch.id == virtual_branch.id)
            .unwrap();

        let vbranch_commits = vbranches_commits
            .iter()
            .find(|vbranch| vbranch.id == virtual_branch.id)
            .unwrap();

<<<<<<< HEAD
        let mut tree_oid = virtual_branch.tree;
        if virtual_branch.applied {
            tree_oid = write_tree(
                gb_repository,
                project_repository,
                &virtual_branch,
                &vbranch.files,
            )?;
        }
        let branch_tree = repo.find_tree(tree_oid)?;

        // check for conflicts with this tree
        let merge_index = repo
            .merge_trees(
                &target_tree,
                &branch_tree,
                &new_target_tree,
                Some(&merge_options),
            )
            .context("failed to merge trees")?;

        // check if the branch head has conflicts
        if merge_index.has_conflicts() {
            // unapply branch for now
            if virtual_branch.applied {
                // this changes the wd, and thus the hunks, so we need to re-run the active branch listing
                unapply_branch(gb_repository, project_repository, &virtual_branch.id)?;
                vbranches = list_virtual_branches(gb_repository, project_repository, false)?;
                vbranches_commits = list_virtual_branches(gb_repository, project_repository, true)?;
            }
            virtual_branch = branch_reader.read(&virtual_branch.id)?;

            if target.sha != virtual_branch.head {
                // check if the head conflicts
                // there are commits on this branch, so create a merge commit with the new tree
                // get tree from virtual branch head
                let head_commit = repo.find_commit(virtual_branch.head)?;
                let head_tree = head_commit.tree()?;

                let mut merge_index = repo
                    .merge_trees(
                        &target_tree,
                        &head_tree,
                        &new_target_tree,
                        Some(&merge_options),
                    )
                    .context("failed to merge trees")?;

                // check index for conflicts
                if merge_index.has_conflicts() {
                    // conflicts with head too, so abandon it for now
                    println!("conflicts");
=======
            // check index for conflicts
            if merge_index.has_conflicts() {
                // unapply branch for now
                virtual_branch.applied = false;
                writer.write(&virtual_branch)?;
            } else {
                // get the merge tree oid from writing the index out
                let merge_tree_oid = merge_index
                    .write_tree_to(repo)
                    .context("failed to write tree")?;
                // get tree from merge_tree_oid
                let merge_tree = repo
                    .find_tree(merge_tree_oid)
                    .context("failed to find tree")?;

                // if the merge_tree is the same as the new_target_tree and there are no files (uncommitted changes)
                // then the vbranch is fully merged, so delete it
                if merge_tree_oid == new_target_tree.id() && vbranch.files.is_empty() {
                    writer.delete(&virtual_branch)?;
>>>>>>> 5bce7264
                } else {
                    // does not conflict with head, so lets merge it and update the head
                    let merge_tree_oid = merge_index
                        .write_tree_to(repo)
                        .context("failed to write tree")?;
                    // get tree from merge_tree_oid
                    let merge_tree = repo
                        .find_tree(merge_tree_oid)
                        .context("failed to find tree")?;

                    // commit the merge tree oid
                    let new_branch_head = repo.commit(
                        None,
                        &author,
                        &committer,
                        "merged upstream (head only)",
                        &merge_tree,
                        &[&head_commit, &new_target_commit],
                    )?;
                    virtual_branch.head = new_branch_head;
                    virtual_branch.tree = merge_tree_oid;
                    writer.write(&virtual_branch)?;
                }
            }
        } else {
            // branch head does not have conflicts, so don't unapply it, but still try to merge it's head if there are commits
            // but also remove/archive it if the branch is fully integrated
            if target.sha == virtual_branch.head {
                // there were no conflicts and no commits, so just update the head
                virtual_branch.head = new_target_oid;
                virtual_branch.tree = tree_oid;
                writer.write(&virtual_branch)?;
            } else {
                // no conflicts, but there have been commits, so update head with a merge
                // there are commits on this branch, so create a merge commit with the new tree
                // get tree from virtual branch head
                let head_commit = repo.find_commit(virtual_branch.head)?;
                let head_tree = repo.find_tree(virtual_branch.tree)?;

                let mut merge_index = repo
                    .merge_trees(
                        &target_tree,
                        &head_tree,
                        &new_target_tree,
                        Some(&merge_options),
                    )
                    .context("failed to merge trees")?;

                // check index for conflicts
                if merge_index.has_conflicts() {
                    // unapply branch for now
                    // this changes the wd, and thus the hunks, so we need to re-run the active branch listing
                    unapply_branch(gb_repository, project_repository, &virtual_branch.id)?;
                    vbranches = list_virtual_branches(gb_repository, project_repository, false)?;
                    vbranches_commits =
                        list_virtual_branches(gb_repository, project_repository, true)?;
                    virtual_branch = branch_reader.read(&virtual_branch.id)?;
                } else {
                    // get the merge tree oid from writing the index out
                    let merge_tree_oid = merge_index
                        .write_tree_to(repo)
                        .context("failed to write tree")?;
                    // get tree from merge_tree_oid
                    let merge_tree = repo
                        .find_tree(merge_tree_oid)
                        .context("failed to find tree")?;

                    // if the merge_tree is the same as the new_target_tree and there are no files (uncommitted changes)
                    // then the vbranch is fully merged, so delete it
                    if merge_tree_oid == new_target_tree.id() && vbranch_commits.files.is_empty() {
                        writer.delete(&virtual_branch)?;
                    } else {
                        // commit the merge tree oid
                        let new_branch_head = repo.commit(
                            None,
                            &author,
                            &committer,
                            "merged upstream",
                            &merge_tree,
                            &[&head_commit, &new_target_commit],
                        )?;
                        virtual_branch.head = new_branch_head;
                        virtual_branch.tree = merge_tree_oid;
                        writer.write(&virtual_branch)?;
                    }
                }
            }
        }
    }

    // ok, now all the problematic branches have been unapplied, so we can try to merge the upstream branch into our current working directory
    // first, get a new wd tree
    let wd_tree = get_wd_tree(repo)?;

    // and try to merge it
    let mut merge_index = repo
        .merge_trees(
            &target_tree,
            &wd_tree,
            &new_target_tree,
            Some(&merge_options),
        )
        .context("failed to merge trees")?;

    if merge_index.has_conflicts() {
        bail!("this should not have happened, we should have already detected this");
    }

    // now we can try to merge the upstream branch into our current working directory
    let mut checkout_options = git2::build::CheckoutBuilder::new();
    checkout_options.force();
    repo.checkout_index(Some(&mut merge_index), Some(&mut checkout_options))?;

    // write new target oid
    target.sha = new_target_oid;
    let target_writer = target::Writer::new(gb_repository);
    target_writer.write_default(&target)?;

    update_gitbutler_integration(&gb_repository, &project_repository)?;

    Ok(())
}

fn get_target(
    gb_repository: &gb_repository::Repository,
    project_repository: &project_repository::Repository,
) -> Result<target::Target> {
    let current_session = gb_repository
        .get_or_create_current_session()
        .context("failed to get or create currnt session")?;
    let current_session_reader = sessions::Reader::open(gb_repository, &current_session)
        .context("failed to open current session")?;
<<<<<<< HEAD
=======
    let default_target = get_default_target(&current_session_reader)
        .context("failed to get target")?
        .context("no target found")?;

    // read the base sha into an index
    let git_repository = &project_repository.git_repository;
    let base_commit = git_repository.find_commit(default_target.sha)?;
    let base_tree = base_commit.tree()?;
>>>>>>> 5bce7264

    let default_target = match get_or_choose_default_target(
        gb_repository,
        &current_session_reader,
        project_repository,
    ) {
        Ok(Some(target)) => Ok(target),
        Ok(None) => bail!("no default target"),
        Err(e) => Err(e),
    }
    .context("failed to read default target")?;
    Ok(default_target)
}

fn get_virtual_branches(
    gb_repository: &gb_repository::Repository,
    applied: Option<bool>,
) -> Result<Vec<branch::Branch>> {
    let current_session = gb_repository
        .get_or_create_current_session()
        .context("failed to get or create currnt session")?;
    let current_session_reader = sessions::Reader::open(gb_repository, &current_session)
        .context("failed to open current session")?;
    let applied_virtual_branches = Iterator::new(&current_session_reader)
        .context("failed to create branch iterator")?
        .collect::<Result<Vec<branch::Branch>, reader::Error>>()
        .context("failed to read virtual branches")?
        .into_iter()
        .filter(|branch| branch.applied == applied.unwrap_or(true))
        .collect::<Vec<_>>();
    Ok(applied_virtual_branches)
}

pub fn update_gitbutler_integration(
    gb_repository: &gb_repository::Repository,
    project_repository: &project_repository::Repository,
) -> Result<()> {
    let target = get_target(gb_repository, project_repository)?;
    let repo = &project_repository.git_repository;

    // write the currrent target sha to a temp branch as a parent
    let my_ref = "refs/heads/gitbutler/integration";
    repo.reference(my_ref, target.sha, true, "update target")?;

    // get commit object from target.sha
    let target_commit = repo.find_commit(target.sha)?;

    // get current repo head for reference
    let head = repo.head()?;
    let mut prev_head = head.name().unwrap().to_string();
    let mut prev_sha = head.target().unwrap().to_string();
    let mut integration_file = repo.path().to_path_buf();
    integration_file.push("integration");
    if prev_head != my_ref {
        // we are moving from a regular branch to our gitbutler integration branch, save the original
        // write a file to .git/integration with the previous head and name
        let mut file = std::fs::File::create(integration_file)?;
        prev_head.push_str(":");
        prev_head.push_str(&prev_sha);
        file.write_all(prev_head.as_bytes())?;
    } else {
        // read the .git/integration file
        if let Ok(mut integration_file) = std::fs::File::open(integration_file) {
            let mut prev_data = String::new();
            integration_file.read_to_string(&mut prev_data)?;
            let parts: Vec<&str> = prev_data.split(':').collect();

            prev_head = parts[0].to_string();
            prev_sha = parts[1].to_string();
        }
    }

    // commit index to temp head for the merge
    repo.set_head(my_ref).context("failed to set head")?;

    // get all virtual branches, we need to try to update them all
    let applied_virtual_branches = get_virtual_branches(gb_repository, Some(true))?;

    let merge_options = git2::MergeOptions::new();
    let base_tree = target_commit.tree()?;
    let mut final_tree = target_commit.tree()?;
    for branch in &applied_virtual_branches {
        // merge this branches tree with our tree
        let branch_head = repo.find_commit(branch.head)?;
        let branch_tree = branch_head.tree()?;
        if let Ok(mut result) =
            repo.merge_trees(&base_tree, &final_tree, &branch_tree, Some(&merge_options))
        {
            if !result.has_conflicts() {
                let final_tree_oid = result.write_tree_to(&repo)?;
                final_tree = repo.find_tree(final_tree_oid)?;
            }
        }
    }

    let (author, committer) = gb_repository.git_signatures()?;

    // message that says how to get back to where they were
    let mut message = "GitButler Integration Commit".to_string();
    message.push_str("\n\n");
    message.push_str(
        "This is an integration commit for the virtual branches that GitButler is tracking.\n",
    );
    message.push_str(
        "Due to GitButler managing multiple virtual branches, you cannot switch back and\n",
    );
    message.push_str(
        "forth easily. If you switch to another branch, GitButler will need to be reinitialized.\n",
    );
    message.push_str("If you commit on this branch, GitButler will throw it away.\n\n");
    message.push_str("Here are the branches that are currently applied:\n");
    for branch in &applied_virtual_branches {
        message.push_str(" - ");
        message.push_str(branch.name.as_str());
        message.push_str("\n");
        for file in &branch.ownership.files {
            message.push_str("   - ");
            message.push_str(file.file_path.as_str());
            message.push_str("\n");
        }
    }
    message.push_str("\nTo get back to where you were, run:\n\n");
    message.push_str("git checkout ");
    message.push_str(&prev_head);
    message.push_str("\n\n");
    message.push_str("The sha for that commit was: ");
    message.push_str(&prev_sha);

    repo.commit(
        Some("HEAD"),
        &author,
        &committer,
        &message,
        &final_tree,
        &[&target_commit],
    )?;
    Ok(())
}

// this function takes a list of file ownership,
// constructs a tree from those changes on top of the target
// and writes it as a new tree for storage
fn write_tree(
    gb_repository: &gb_repository::Repository,
    project_repository: &project_repository::Repository,
    _vbranch: &branch::Branch,
    files: &Vec<VirtualBranchFile>,
) -> Result<git2::Oid> {
    // read the base sha into an index
    let target = get_target(gb_repository, project_repository)?;
    let git_repository = &project_repository.git_repository;

    let head_commit = git_repository.find_commit(target.sha)?;
    let base_tree = head_commit.tree()?;

    let mut builder = git2::build::TreeUpdateBuilder::new();
    let project = project_repository.project;

    // now update the index with content in the working directory for each file
    for file in files {
        // convert this string to a Path
        let full_path = std::path::Path::new(&project.path).join(&file.path);
        let rel_path = std::path::Path::new(&file.path);

        // if file exists
        if full_path.exists() {
            // get the blob
            if let Ok(tree_entry) = base_tree.get_path(rel_path) {
                // blob from tree_entry
                let blob = tree_entry
                    .to_object(git_repository)
                    .unwrap()
                    .peel_to_blob()
                    .context("failed to get blob")?;

                // get the contents
                let blob_contents = blob.content();

                let mut patch = "--- original\n+++ modified\n".to_string();

                let mut hunks = file.hunks.to_vec();
                hunks.sort_by_key(|hunk| hunk.start);
                for hunk in hunks {
                    patch.push_str(&hunk.diff);
                }

                // apply patch to blob_contents
                let patch_bytes = patch.as_bytes();
                let patch = Patch::from_bytes(patch_bytes)?;
                let new_content = apply_bytes(blob_contents, &patch)?;

                // create a blob
                let new_blob_oid = git_repository.blob(&new_content)?;
                // upsert into the builder
                builder.upsert(rel_path, new_blob_oid, git2::FileMode::Blob);
            } else {
                // create a git blob from a file on disk
                let blob_oid = git_repository.blob_path(&full_path)?;
                builder.upsert(rel_path, blob_oid, git2::FileMode::Blob);
            }
        } else {
            // remove file from index
            builder.remove(rel_path);
        }
    }

    // now write out the tree
    let tree_oid = builder.create_updated(git_repository, &base_tree)?;
    Ok(tree_oid)
}

<<<<<<< HEAD
fn _print_tree(repo: &git2::Repository, tree: &git2::Tree) -> Result<()> {
    println!("tree id: {:?}", tree.id());
    for entry in tree.iter() {
        println!("  entry: {:?} {:?}", entry.name(), entry.id());
        // get entry contents
        let object = entry.to_object(repo).context("failed to get object")?;
        let blob = object.as_blob().context("failed to get blob")?;
        // convert content to string
        let content =
            std::str::from_utf8(blob.content()).context("failed to convert content to string")?;
        println!("    blob: {:?}", content);
    }
    Ok(())
}

=======
>>>>>>> 5bce7264
pub fn commit(
    gb_repository: &gb_repository::Repository,
    project_repository: &project_repository::Repository,
    branch_id: &str,
    message: &str,
) -> Result<()> {
    if project_repository.is_conflicted(None)? {
        bail!("cannot commit, project is in a conflicted state");
    }

    // get the files to commit
    let statuses = get_status_by_branch(gb_repository, project_repository)
        .context("failed to get status by branch")?;

    for (mut branch, files) in statuses {
        if branch.id == branch_id {
            let tree_oid = write_tree(gb_repository, project_repository, &branch, &files)?;

            let git_repository = &project_repository.git_repository;
            let parent_commit = git_repository.find_commit(branch.head).unwrap();
            let tree = git_repository.find_tree(tree_oid).unwrap();

            // now write a commit, using a merge parent if it exists
            let (author, committer) = gb_repository.git_signatures().unwrap();
            let extra_merge_parent = project_repository.current_merge_parent()?;

            match extra_merge_parent {
                Some(merge_parent) => {
                    let merge_parent = git_repository.find_commit(merge_parent).unwrap();
                    let commit_oid = git_repository
                        .commit(
                            None,
                            &author,
                            &committer,
                            message,
                            &tree,
                            &[&parent_commit, &merge_parent],
                        )
                        .unwrap();
                    branch.head = commit_oid;
                }
                None => {
                    let commit_oid = git_repository
                        .commit(None, &author, &committer, message, &tree, &[&parent_commit])
                        .unwrap();
                    branch.head = commit_oid;
                }
            }

            // update the virtual branch head
            branch.tree = tree_oid;
            let writer = branch::Writer::new(gb_repository);
            writer.write(&branch)?;

            update_gitbutler_integration(&gb_repository, &project_repository)?;
        }
    }
    Ok(())
}
fn name_to_branch(name: &str) -> String {
    let cleaned_name = name
        .chars()
        .map(|c| if c.is_ascii_alphanumeric() { c } else { '-' })
        .collect::<String>();

    format!("refs/heads/{}", cleaned_name)
}

#[derive(Debug, thiserror::Error)]
pub enum Error {
    UnsupportedAuthCredentials(git2::CredentialType),
    #[error(transparent)]
    Other(#[from] anyhow::Error),
}

impl fmt::Display for Error {
    fn fmt(&self, f: &mut fmt::Formatter) -> fmt::Result {
        match self {
            Error::UnsupportedAuthCredentials(cred_type) => {
                write!(f, "unsupported credential type: {:?}", cred_type)
            }
            err => err.fmt(f),
        }
    }
}

pub fn push(
    project_repository: &project_repository::Repository,
    gb_repository: &gb_repository::Repository,
    branch_id: &str,
) -> Result<(), Error> {
    let current_session = gb_repository
        .get_or_create_current_session()
        .context("failed to get or create currnt session")
        .map_err(Error::Other)?;
    let current_session_reader = sessions::Reader::open(gb_repository, &current_session)
        .context("failed to open current session")
        .map_err(Error::Other)?;

    let branch_reader = branch::Reader::new(&current_session_reader);
    let branch_writer = branch::Writer::new(gb_repository);

    let mut vbranch = branch_reader
        .read(branch_id)
        .context("failed to read branch")
        .map_err(Error::Other)?;

    let upstream = if vbranch.upstream.is_empty() {
        name_to_branch(&vbranch.name)
    } else {
        vbranch.upstream.clone()
    };

    match project_repository.push(&vbranch.head, &upstream) {
        Ok(_) => Ok(()),
        Err(project_repository::Error::UnsupportedAuthCredentials(cred_type)) => {
            return Err(Error::UnsupportedAuthCredentials(cred_type))
        }
        Err(err) => Err(Error::Other(err.into())),
    }?;

    vbranch.upstream = upstream;
    branch_writer
        .write(&vbranch)
        .context("failed to write target branch after push")?;

    project_repository
        .fetch()
        .context("failed to fetch after push")
        .map_err(Error::Other)
}

pub fn get_target_data(
    gb_repository: &gb_repository::Repository,
    project_repository: &project_repository::Repository,
) -> Result<Option<target::Target>> {
    let current_session = gb_repository
        .get_or_create_current_session()
        .context("failed to get or create current session")?;
    let current_session_reader = sessions::Reader::open(gb_repository, &current_session)
        .context("failed to open current session")?;
    match get_default_target(&current_session_reader)? {
        None => Ok(None),
        Some(mut target) => {
            let repo = &project_repository.git_repository;
            let branch = repo
                .find_branch(&target.branch_name, git2::BranchType::Remote)
                .unwrap();
            let commit = branch.get().peel_to_commit().unwrap();
            let oid = commit.id();
            target.behind = project_repository
                .distance(oid, target.sha)
                .context(format!("failed to get behind for {}", target.branch_name))?;
            Ok(Some(target))
        }
    }
}

#[cfg(test)]
mod tests {
    use std::{thread, time::Duration};

    use tempfile::tempdir;

    use crate::{projects, storage, users};

    use super::*;

    fn commit_all(repository: &git2::Repository) -> Result<git2::Oid> {
        let mut index = repository.index()?;
        index.add_all(["."], git2::IndexAddOption::DEFAULT, None)?;
        index.write()?;
        let oid = index.write_tree()?;
        let signature = git2::Signature::now("test", "test@email.com").unwrap();
        let commit_oid = repository.commit(
            Some("HEAD"),
            &signature,
            &signature,
            "some commit",
            &repository.find_tree(oid)?,
            &[&repository.find_commit(repository.refname_to_id("HEAD")?)?],
        )?;
        Ok(commit_oid)
    }

    fn test_repository() -> Result<git2::Repository> {
        let path = tempdir()?.path().to_str().unwrap().to_string();
        let repository = git2::Repository::init(path)?;
        repository.remote_add_fetch("origin/master", "master")?;
        let mut index = repository.index()?;
        let oid = index.write_tree()?;
        let signature = git2::Signature::now("test", "test@email.com").unwrap();
        repository.commit(
            Some("HEAD"),
            &signature,
            &signature,
            "Initial commit",
            &repository.find_tree(oid)?,
            &[],
        )?;
        Ok(repository)
    }

    #[test]
    fn test_commit_on_branch_then_change_file_then_get_status() -> Result<()> {
        let repository = test_repository()?;
        let project = projects::Project::try_from(&repository)?;
        let gb_repo_path = tempdir()?.path().to_str().unwrap().to_string();
        let storage = storage::Storage::from_path(tempdir()?.path());
        let user_store = users::Storage::new(storage.clone());
        let project_store = projects::Storage::new(storage);
        project_store.add_project(&project)?;

        let file_path = std::path::Path::new("test.txt");
        std::fs::write(
            std::path::Path::new(&project.path).join(file_path),
            "line1\nline2\nline3\nline4\n",
        )?;
        let file_path2 = std::path::Path::new("test2.txt");
        std::fs::write(
            std::path::Path::new(&project.path).join(file_path2),
            "line5\nline6\nline7\nline8\n",
        )?;
        commit_all(&repository)?;

        let gb_repo = gb_repository::Repository::open(
            gb_repo_path,
            project.id.clone(),
            project_store,
            user_store,
        )?;
        let project_repository = project_repository::Repository::open(&project)?;

        target::Writer::new(&gb_repo).write_default(&target::Target {
            remote_name: "origin".to_string(),
            branch_name: "master".to_string(),
            remote_url: "origin".to_string(),
            sha: repository.head().unwrap().target().unwrap(),
            behind: 0,
        })?;
        update_gitbutler_integration(&gb_repo, &project_repository)?;

        let branch1_id = create_virtual_branch(&gb_repo, &BranchCreateRequest::default())
            .expect("failed to create virtual branch")
            .id;

        std::fs::write(
            std::path::Path::new(&project.path).join(file_path),
            "line0\nline1\nline2\nline3\nline4\n",
        )?;

        let branches = list_virtual_branches(&gb_repo, &project_repository, true)?;
        let branch = &branches[0];
        assert_eq!(branch.files.len(), 1);
        assert_eq!(branch.commits.len(), 0);

        // commit
        commit(&gb_repo, &project_repository, &branch1_id, "test commit")?;

        // status (no files)
        let branches = list_virtual_branches(&gb_repo, &project_repository, true)?;
        let branch = &branches[0];
        assert_eq!(branch.files.len(), 0);
        assert_eq!(branch.commits.len(), 1);

        std::fs::write(
            std::path::Path::new(&project.path).join(file_path2),
            "line5\nline6\nlineBLAH\nline7\nline8\n",
        )?;

        // should have just the last change now, the other line is committed
        let branches = list_virtual_branches(&gb_repo, &project_repository, true)?;
        let branch = &branches[0];
        assert_eq!(branch.files.len(), 1);
        assert_eq!(branch.commits.len(), 1);

        Ok(())
    }

    #[test]
    fn test_create_branch_with_ownership() -> Result<()> {
        let repository = test_repository()?;
        let project = projects::Project::try_from(&repository)?;
        let gb_repo_path = tempdir()?.path().to_str().unwrap().to_string();
        let storage = storage::Storage::from_path(tempdir()?.path());
        let user_store = users::Storage::new(storage.clone());
        let project_store = projects::Storage::new(storage);
        project_store.add_project(&project)?;
        let gb_repo = gb_repository::Repository::open(
            gb_repo_path,
            project.id.clone(),
            project_store,
            user_store,
        )?;
        let project_repository = project_repository::Repository::open(&project)?;

        target::Writer::new(&gb_repo).write_default(&target::Target {
            remote_name: "origin".to_string(),
            branch_name: "master".to_string(),
            remote_url: "origin".to_string(),
            sha: repository.head().unwrap().target().unwrap(),
            behind: 0,
        })?;
        update_gitbutler_integration(&gb_repo, &project_repository)?;

        let file_path = std::path::Path::new("test.txt");
        std::fs::write(
            std::path::Path::new(&project.path).join(file_path),
            "line1\nline2\n",
        )
        .unwrap();

        let branch0 = create_virtual_branch(&gb_repo, &BranchCreateRequest::default())
            .expect("failed to create virtual branch");

        get_status_by_branch(&gb_repo, &project_repository).expect("failed to get status");

        let current_session = gb_repo.get_or_create_current_session().unwrap();
        let current_session_reader = sessions::Reader::open(&gb_repo, &current_session).unwrap();
        let branch_reader = branch::Reader::new(&current_session_reader);
        let branch0 = branch_reader.read(&branch0.id).unwrap();

        let branch1 = create_virtual_branch(
            &gb_repo,
            &BranchCreateRequest {
                ownership: Some(branch0.ownership),
                ..Default::default()
            },
        )
        .expect("failed to create virtual branch");

        let statuses =
            get_status_by_branch(&gb_repo, &project_repository).expect("failed to get status");

        let files_by_branch_id = statuses
            .iter()
            .map(|(branch, files)| (branch.id.clone(), files))
            .collect::<HashMap<_, _>>();

        assert_eq!(files_by_branch_id.len(), 2);
        assert_eq!(files_by_branch_id[&branch0.id].len(), 0);
        assert_eq!(files_by_branch_id[&branch1.id].len(), 1);

        Ok(())
    }

    #[test]
    fn test_create_branch_in_the_middle() -> Result<()> {
        let repository = test_repository()?;
        let project = projects::Project::try_from(&repository)?;
        let gb_repo_path = tempdir()?.path().to_str().unwrap().to_string();
        let storage = storage::Storage::from_path(tempdir()?.path());
        let user_store = users::Storage::new(storage.clone());
        let project_store = projects::Storage::new(storage);
        project_store.add_project(&project)?;
        let gb_repo = gb_repository::Repository::open(
            gb_repo_path,
            project.id.clone(),
            project_store,
            user_store,
        )?;
        let project_repository = project_repository::Repository::open(&project)?;

        target::Writer::new(&gb_repo).write_default(&target::Target {
            branch_name: "master".to_string(),
            remote_name: "origin".to_string(),
            remote_url: "origin".to_string(),
            sha: repository.head().unwrap().target().unwrap(),
            behind: 0,
        })?;
        update_gitbutler_integration(&gb_repo, &project_repository)?;

        create_virtual_branch(&gb_repo, &BranchCreateRequest::default())
            .expect("failed to create virtual branch");
        create_virtual_branch(&gb_repo, &BranchCreateRequest::default())
            .expect("failed to create virtual branch");
        create_virtual_branch(
            &gb_repo,
            &BranchCreateRequest {
                order: Some(1),
                ..Default::default()
            },
        )
        .expect("failed to create virtual branch");

        let current_session = gb_repo.get_or_create_current_session()?;
        let current_session_reader = sessions::Reader::open(&gb_repo, &current_session)?;

        let mut branches = iterator::BranchIterator::new(&current_session_reader)?
            .collect::<Result<Vec<branch::Branch>, reader::Error>>()
            .expect("failed to read branches");
        branches.sort_by_key(|b| b.order);
        assert_eq!(branches.len(), 3);
        assert_eq!(branches[0].name, "Branch 1");
        assert_eq!(branches[1].name, "Branch 3");
        assert_eq!(branches[2].name, "Branch 2");

        Ok(())
    }

    #[test]
    fn test_create_branch_no_arguments() -> Result<()> {
        let repository = test_repository()?;
        let project = projects::Project::try_from(&repository)?;
        let gb_repo_path = tempdir()?.path().to_str().unwrap().to_string();
        let storage = storage::Storage::from_path(tempdir()?.path());
        let user_store = users::Storage::new(storage.clone());
        let project_store = projects::Storage::new(storage);
        project_store.add_project(&project)?;
        let gb_repo = gb_repository::Repository::open(
            gb_repo_path,
            project.id.clone(),
            project_store,
            user_store,
        )?;
        let project_repository = project_repository::Repository::open(&project)?;

        target::Writer::new(&gb_repo).write_default(&target::Target {
            branch_name: "master".to_string(),
            remote_name: "origin".to_string(),
            remote_url: "origin".to_string(),
            sha: repository.head().unwrap().target().unwrap(),
            behind: 0,
        })?;
        update_gitbutler_integration(&gb_repo, &project_repository)?;

        create_virtual_branch(&gb_repo, &BranchCreateRequest::default())
            .expect("failed to create virtual branch");

        let current_session = gb_repo.get_or_create_current_session()?;
        let current_session_reader = sessions::Reader::open(&gb_repo, &current_session)?;

        let branches = iterator::BranchIterator::new(&current_session_reader)?
            .collect::<Result<Vec<branch::Branch>, reader::Error>>()
            .expect("failed to read branches");
        assert_eq!(branches.len(), 1);
        assert_eq!(branches[0].name, "Branch 1");
        assert!(branches[0].applied);
        assert_eq!(branches[0].ownership, Ownership::default());
        assert_eq!(branches[0].order, 0);

        Ok(())
    }

    #[test]
    fn test_hunk_expantion() -> Result<()> {
        let repository = test_repository()?;
        let project = projects::Project::try_from(&repository)?;
        let gb_repo_path = tempdir()?.path().to_str().unwrap().to_string();
        let storage = storage::Storage::from_path(tempdir()?.path());
        let user_store = users::Storage::new(storage.clone());
        let project_store = projects::Storage::new(storage);
        project_store.add_project(&project)?;
        let gb_repo = gb_repository::Repository::open(
            gb_repo_path,
            project.id.clone(),
            project_store,
            user_store,
        )?;
        let project_repository = project_repository::Repository::open(&project)?;

        target::Writer::new(&gb_repo).write_default(&target::Target {
            branch_name: "master".to_string(),
            remote_name: "origin".to_string(),
            remote_url: "origin".to_string(),
            sha: repository.head().unwrap().target().unwrap(),
            behind: 0,
        })?;
        update_gitbutler_integration(&gb_repo, &project_repository)?;

        let file_path = std::path::Path::new("test.txt");
        std::fs::write(
            std::path::Path::new(&project.path).join(file_path),
            "line1\nline2\n",
        )?;

        let branch1_id = create_virtual_branch(&gb_repo, &BranchCreateRequest::default())
            .expect("failed to create virtual branch")
            .id;
        let branch2_id = create_virtual_branch(&gb_repo, &BranchCreateRequest::default())
            .expect("failed to create virtual branch")
            .id;

        let statuses =
            get_status_by_branch(&gb_repo, &project_repository).expect("failed to get status");

        let files_by_branch_id = statuses
            .iter()
            .map(|(branch, files)| (branch.id.clone(), files))
            .collect::<HashMap<_, _>>();

        assert_eq!(files_by_branch_id.len(), 2);
        assert_eq!(files_by_branch_id[&branch1_id].len(), 1);
        assert_eq!(files_by_branch_id[&branch2_id].len(), 0);

        // even though selected branch has changed
        update_branch(
            &gb_repo,
            branch::BranchUpdateRequest {
                id: branch1_id.clone(),
                order: Some(1),
                ..Default::default()
            },
        )?;
        update_branch(
            &gb_repo,
            branch::BranchUpdateRequest {
                id: branch2_id.clone(),
                order: Some(0),
                ..Default::default()
            },
        )?;

        // a slightly different hunk should still go to the same branch
        std::fs::write(
            std::path::Path::new(&project.path).join(file_path),
            "line1\nline2\nline3\n",
        )?;

        let statuses =
            get_status_by_branch(&gb_repo, &project_repository).expect("failed to get status");
        let files_by_branch_id = statuses
            .iter()
            .map(|(branch, files)| (branch.id.clone(), files))
            .collect::<HashMap<_, _>>();

        assert_eq!(files_by_branch_id.len(), 2);
        assert_eq!(files_by_branch_id[&branch1_id].len(), 1);
        assert_eq!(files_by_branch_id[&branch2_id].len(), 0);

        Ok(())
    }

    #[test]
    fn test_get_status_files_by_branch() -> Result<()> {
        let repository = test_repository()?;
        let project = projects::Project::try_from(&repository)?;
        let gb_repo_path = tempdir()?.path().to_str().unwrap().to_string();
        let storage = storage::Storage::from_path(tempdir()?.path());
        let user_store = users::Storage::new(storage.clone());
        let project_store = projects::Storage::new(storage);
        project_store.add_project(&project)?;
        let gb_repo = gb_repository::Repository::open(
            gb_repo_path,
            project.id.clone(),
            project_store,
            user_store,
        )?;
        let project_repository = project_repository::Repository::open(&project)?;

        target::Writer::new(&gb_repo).write_default(&target::Target {
            branch_name: "master".to_string(),
            remote_name: "origin".to_string(),
            remote_url: "origin".to_string(),
            sha: repository.head().unwrap().target().unwrap(),
            behind: 0,
        })?;
        update_gitbutler_integration(&gb_repo, &project_repository)?;

        let file_path = std::path::Path::new("test.txt");
        std::fs::write(
            std::path::Path::new(&project.path).join(file_path),
            "line1\nline2\n",
        )?;

        let branch1_id = create_virtual_branch(&gb_repo, &BranchCreateRequest::default())
            .expect("failed to create virtual branch")
            .id;
        let branch2_id = create_virtual_branch(&gb_repo, &BranchCreateRequest::default())
            .expect("failed to create virtual branch")
            .id;

        let statuses =
            get_status_by_branch(&gb_repo, &project_repository).expect("failed to get status");
        let files_by_branch_id = statuses
            .iter()
            .map(|(branch, files)| (branch.id.clone(), files))
            .collect::<HashMap<_, _>>();

        assert_eq!(files_by_branch_id.len(), 2);
        assert_eq!(files_by_branch_id[&branch1_id].len(), 1);
        assert_eq!(files_by_branch_id[&branch2_id].len(), 0);

        Ok(())
    }

    #[test]
    fn test_updated_ownership_should_bubble_up() -> Result<()> {
        let repository = test_repository()?;
        let project = projects::Project::try_from(&repository)?;
        let gb_repo_path = tempdir()?.path().to_str().unwrap().to_string();
        let storage = storage::Storage::from_path(tempdir()?.path());
        let user_store = users::Storage::new(storage.clone());
        let project_store = projects::Storage::new(storage);
        project_store.add_project(&project)?;

        let file_path = std::path::Path::new("test.txt");
        std::fs::write(
            std::path::Path::new(&project.path).join(file_path),
            "line1\nline2\nline3\nline4\nline5\nline6\nline7\nline8\nline9\nline10\nline11\nline12\n",
        )?;
        commit_all(&repository)?;

        let gb_repo = gb_repository::Repository::open(
            gb_repo_path,
            project.id.clone(),
            project_store,
            user_store,
        )?;
        let project_repository = project_repository::Repository::open(&project)?;

        target::Writer::new(&gb_repo).write_default(&target::Target {
            branch_name: "master".to_string(),
            remote_name: "origin".to_string(),
            remote_url: "origin".to_string(),
            sha: repository.head().unwrap().target().unwrap(),
            behind: 0,
        })?;
        update_gitbutler_integration(&gb_repo, &project_repository)?;

        let current_session = gb_repo.get_or_create_current_session()?;
        let current_session_reader = sessions::Reader::open(&gb_repo, &current_session)?;
        let branch_reader = branch::Reader::new(&current_session_reader);

        let branch1_id = create_virtual_branch(&gb_repo, &BranchCreateRequest::default())
            .expect("failed to create virtual branch")
            .id;

        // write first file
        std::fs::write(
            std::path::Path::new(&project.path).join(file_path),
            "line0\nline1\nline2\nline3\nline4\nline5\nline6\nline7\nline8\nline9\nline10\nline11\nline12\nline13\n",
        )?;
        get_status_by_branch(&gb_repo, &project_repository).expect("failed to get status");
        let files = branch_reader.read(&branch1_id)?.ownership.files;
        assert_eq!(files, vec!["test.txt:11-15,1-5".try_into()?]);
        assert_eq!(
            files[0].hunks[0].timestam_ms(),
            files[0].hunks[1].timestam_ms(),
            "timestamps must be the same"
        );

        thread::sleep(Duration::from_millis(10)); // make sure timestamps are different

        // wriging a new file should put it on the top
        let file_path2 = std::path::Path::new("test2.txt");
        std::fs::write(
            std::path::Path::new(&project.path).join(file_path2),
            "hello",
        )?;

        get_status_by_branch(&gb_repo, &project_repository).expect("failed to get status");
        let files1 = branch_reader.read(&branch1_id)?.ownership.files;
        assert_eq!(
            files1,
            vec![
                "test2.txt:1-2".try_into()?,
                "test.txt:11-15,1-5".try_into()?
            ]
        );

        assert_ne!(
            files1[0].hunks[0].timestam_ms(),
            files1[1].hunks[0].timestam_ms(),
            "new file timestamp must be different"
        );

        assert_eq!(
            files[0].hunks[0].timestam_ms(),
            files1[1].hunks[0].timestam_ms(),
            "old file timestamp must not change"
        );

        thread::sleep(Duration::from_millis(10)); // make sure timestamps are different

        // update second hunk, it should make both file and hunk bubble up
        std::fs::write(
            std::path::Path::new(&project.path).join(file_path),
            "line0\nline1update\nline2\nline3\nline4\nline5\nline6\nline7\nline8\nline9\nline10\nline11\nline12\nline13\n",
        )?;
        get_status_by_branch(&gb_repo, &project_repository).expect("failed to get status");
        let files2 = branch_reader.read(&branch1_id)?.ownership.files;
        assert_eq!(
            files2,
            vec![
                "test.txt:1-6,11-15".try_into()?,
                "test2.txt:1-2".try_into()?,
            ]
        );

        assert_ne!(
            files2[0].hunks[0].timestam_ms(),
            files2[0].hunks[1].timestam_ms(),
            "new file timestamps must be different"
        );
        assert_eq!(
            files2[0].hunks[1].timestam_ms(),
            files1[1].hunks[0].timestam_ms(),
            "old file timestamp must not change"
        );
        assert_eq!(
            files2[1].hunks[0].timestam_ms(),
            files1[0].hunks[0].timestam_ms(),
            "old file timestamp must not change"
        );

        Ok(())
    }

    #[test]
    fn test_move_hunks_multiple_sources() -> Result<()> {
        let repository = test_repository()?;
        let project = projects::Project::try_from(&repository)?;
        let gb_repo_path = tempdir()?.path().to_str().unwrap().to_string();
        let storage = storage::Storage::from_path(tempdir()?.path());
        let user_store = users::Storage::new(storage.clone());
        let project_store = projects::Storage::new(storage);
        project_store.add_project(&project)?;

        let file_path = std::path::Path::new("test.txt");
        std::fs::write(
            std::path::Path::new(&project.path).join(file_path),
            "line1\nline2\nline3\nline4\nline5\nline6\nline7\nline8\nline9\nline10\nline11\nline12\n",
        )?;
        commit_all(&repository)?;

        let gb_repo = gb_repository::Repository::open(
            gb_repo_path,
            project.id.clone(),
            project_store,
            user_store,
        )?;
        let project_repository = project_repository::Repository::open(&project)?;

        target::Writer::new(&gb_repo).write_default(&target::Target {
            branch_name: "master".to_string(),
            remote_name: "origin".to_string(),
            remote_url: "origin".to_string(),
            sha: repository.head().unwrap().target().unwrap(),
            behind: 0,
        })?;
        update_gitbutler_integration(&gb_repo, &project_repository)?;

        let branch1_id = create_virtual_branch(&gb_repo, &BranchCreateRequest::default())
            .expect("failed to create virtual branch")
            .id;
        let branch2_id = create_virtual_branch(&gb_repo, &BranchCreateRequest::default())
            .expect("failed to create virtual branch")
            .id;
        let branch3_id = create_virtual_branch(&gb_repo, &BranchCreateRequest::default())
            .expect("failed to create virtual branch")
            .id;

        std::fs::write(
            std::path::Path::new(&project.path).join(file_path),
            "line0\nline1\nline2\nline3\nline4\nline5\nline6\nline7\nline8\nline9\nline10\nline11\nline12\nline13\n",
        )?;

        let current_session = gb_repo.get_or_create_current_session()?;
        let current_session_reader = sessions::Reader::open(&gb_repo, &current_session)?;
        let branch_reader = branch::Reader::new(&current_session_reader);
        let branch_writer = branch::Writer::new(&gb_repo);
        let branch2 = branch_reader.read(&branch2_id)?;
        branch_writer.write(&branch::Branch {
            ownership: Ownership {
                files: vec!["test.txt:1-5".try_into()?],
            },
            ..branch2
        })?;
        let branch1 = branch_reader.read(&branch1_id)?;
        branch_writer.write(&branch::Branch {
            ownership: Ownership {
                files: vec!["test.txt:11-15".try_into()?],
            },
            ..branch1
        })?;

        let statuses =
            get_status_by_branch(&gb_repo, &project_repository).expect("failed to get status");

        let files_by_branch_id = statuses
            .iter()
            .map(|(branch, files)| (branch.id.clone(), files))
            .collect::<HashMap<_, _>>();

        assert_eq!(files_by_branch_id.len(), 3);
        assert_eq!(files_by_branch_id[&branch1_id].len(), 1);
        assert_eq!(files_by_branch_id[&branch1_id][0].hunks.len(), 1);
        assert_eq!(files_by_branch_id[&branch2_id].len(), 1);
        assert_eq!(files_by_branch_id[&branch2_id][0].hunks.len(), 1);
        assert_eq!(files_by_branch_id[&branch3_id].len(), 0);

        update_branch(
            &gb_repo,
            branch::BranchUpdateRequest {
                id: branch3_id.clone(),
                ownership: Some(Ownership::try_from("test.txt:1-5,11-15")?),
                ..Default::default()
            },
        )?;

        let statuses =
            get_status_by_branch(&gb_repo, &project_repository).expect("failed to get status");

        let files_by_branch_id = statuses
            .iter()
            .map(|(branch, files)| (branch.id.clone(), files))
            .collect::<HashMap<_, _>>();

        assert_eq!(files_by_branch_id.len(), 3);
        assert_eq!(files_by_branch_id[&branch1_id].len(), 0);
        assert_eq!(files_by_branch_id[&branch2_id].len(), 0);
        assert_eq!(files_by_branch_id[&branch3_id][0].hunks.len(), 2);

        let branch_reader = branch::Reader::new(&current_session_reader);
        assert_eq!(branch_reader.read(&branch1_id)?.ownership.files, vec![]);
        assert_eq!(branch_reader.read(&branch2_id)?.ownership.files, vec![]);
        assert_eq!(
            branch_reader.read(&branch3_id)?.ownership.files,
            vec!["test.txt:1-5,11-15".try_into()?]
        );

        Ok(())
    }

    #[test]
    fn test_move_hunks_partial_explicitly() -> Result<()> {
        let repository = test_repository()?;
        let project = projects::Project::try_from(&repository)?;
        let gb_repo_path = tempdir()?.path().to_str().unwrap().to_string();
        let storage = storage::Storage::from_path(tempdir()?.path());
        let user_store = users::Storage::new(storage.clone());
        let project_store = projects::Storage::new(storage);
        project_store.add_project(&project)?;

        let file_path = std::path::Path::new("test.txt");
        std::fs::write(
            std::path::Path::new(&project.path).join(file_path),
            "line1\nline2\nline3\nline4\nline5\nline6\nline7\nline8\nline9\nline10\nline11\nline12\nline13\n",
        )?;
        commit_all(&repository)?;

        let gb_repo = gb_repository::Repository::open(
            gb_repo_path,
            project.id.clone(),
            project_store,
            user_store,
        )?;

        let project_repository = project_repository::Repository::open(&project)?;

        target::Writer::new(&gb_repo).write_default(&target::Target {
            branch_name: "master".to_string(),
            remote_name: "origin".to_string(),
            remote_url: "origin".to_string(),
            sha: repository.head().unwrap().target().unwrap(),
            behind: 0,
        })?;
        update_gitbutler_integration(&gb_repo, &project_repository)?;

        std::fs::write(
            std::path::Path::new(&project.path).join(file_path),
            "line0\nline1\nline2\nline3\nline4\nline5\nline6\nline7\nline8\nline9\nline10\nline11\nline12\nline13\nline14\n",
        )?;

        let branch1_id = create_virtual_branch(&gb_repo, &BranchCreateRequest::default())
            .expect("failed to create virtual branch")
            .id;
        let branch2_id = create_virtual_branch(&gb_repo, &BranchCreateRequest::default())
            .expect("failed to create virtual branch")
            .id;

        let statuses =
            get_status_by_branch(&gb_repo, &project_repository).expect("failed to get status");
        let files_by_branch_id = statuses
            .iter()
            .map(|(branch, files)| (branch.id.clone(), files))
            .collect::<HashMap<_, _>>();

        assert_eq!(files_by_branch_id.len(), 2);
        assert_eq!(files_by_branch_id[&branch1_id].len(), 1);
        assert_eq!(files_by_branch_id[&branch1_id][0].hunks.len(), 2);
        assert_eq!(files_by_branch_id[&branch2_id].len(), 0);

        update_branch(
            &gb_repo,
            branch::BranchUpdateRequest {
                id: branch2_id.clone(),
                ownership: Some(Ownership::try_from("test.txt:1-5")?),
                ..Default::default()
            },
        )?;

        let statuses =
            get_status_by_branch(&gb_repo, &project_repository).expect("failed to get status");

        let files_by_branch_id = statuses
            .iter()
            .map(|(branch, files)| (branch.id.clone(), files))
            .collect::<HashMap<_, _>>();

        assert_eq!(files_by_branch_id.len(), 2);
        assert_eq!(files_by_branch_id[&branch1_id].len(), 1);
        assert_eq!(files_by_branch_id[&branch1_id][0].hunks.len(), 1);
        assert_eq!(files_by_branch_id[&branch2_id].len(), 1);
        assert_eq!(files_by_branch_id[&branch1_id][0].hunks.len(), 1);

        let current_session = gb_repo.get_or_create_current_session()?;
        let current_session_reader = sessions::Reader::open(&gb_repo, &current_session)?;
        let branch_reader = branch::Reader::new(&current_session_reader);
        assert_eq!(
            branch_reader.read(&branch1_id)?.ownership.files,
            vec!["test.txt:12-16".try_into()?]
        );
        assert_eq!(
            branch_reader.read(&branch2_id)?.ownership.files,
            vec!["test.txt:1-5".try_into()?]
        );

        Ok(())
    }

    #[test]
    fn test_add_new_hunk_to_the_end() -> Result<()> {
        let repository = test_repository()?;
        let project = projects::Project::try_from(&repository)?;
        let gb_repo_path = tempdir()?.path().to_str().unwrap().to_string();
        let storage = storage::Storage::from_path(tempdir()?.path());
        let user_store = users::Storage::new(storage.clone());
        let project_store = projects::Storage::new(storage);
        project_store.add_project(&project)?;

        let file_path = std::path::Path::new("test.txt");
        std::fs::write(
            std::path::Path::new(&project.path).join(file_path),
            "line1\nline2\nline3\nline4\nline5\nline6\nline7\nline8\nline9\nline10\nline11\nline12\nline13\nline14\n",
        )?;
        commit_all(&repository)?;

        let gb_repo = gb_repository::Repository::open(
            gb_repo_path,
            project.id.clone(),
            project_store,
            user_store,
        )?;

        let project_repository = project_repository::Repository::open(&project)?;

        target::Writer::new(&gb_repo).write_default(&target::Target {
            branch_name: "master".to_string(),
            remote_name: "origin".to_string(),
            remote_url: "origin".to_string(),
            sha: repository.head().unwrap().target().unwrap(),
            behind: 0,
        })?;
        update_gitbutler_integration(&gb_repo, &project_repository)?;

        std::fs::write(
            std::path::Path::new(&project.path).join(file_path),
            "line1\nline2\nline3\nline4\nline5\nline6\nline7\nline8\nline9\nline10\nline11\nline12\nline13\nline14\nline15\n",
        )?;

        create_virtual_branch(&gb_repo, &BranchCreateRequest::default())
            .expect("failed to create virtual branch");

        let statuses =
            get_status_by_branch(&gb_repo, &project_repository).expect("failed to get status");
        assert_eq!(statuses[0].1[0].hunks[0].id, "12-16");

        std::fs::write(
            std::path::Path::new(&project.path).join(file_path),
            "line0\nline1\nline2\nline3\nline4\nline5\nline6\nline7\nline8\nline9\nline10\nline11\nline12\nline13\nline14\nline15\n",
        )?;

        let statuses =
            get_status_by_branch(&gb_repo, &project_repository).expect("failed to get status");
        assert!(statuses[0].1[0].hunks[0]
            .id
            .starts_with("13-17-ad6f6af93b494f66d4754e4806c7c1b4-"));
        assert_eq!(statuses[0].1[0].hunks[1].id, "1-5");

        Ok(())
    }

    #[test]
    fn test_update_branch_target_base() -> Result<()> {
        let repository = test_repository()?;
        let project = projects::Project::try_from(&repository)?;
        let gb_repo_path = tempdir()?.path().to_str().unwrap().to_string();
        let storage = storage::Storage::from_path(tempdir()?.path());
        let user_store = users::Storage::new(storage.clone());
        let project_store = projects::Storage::new(storage);
        project_store.add_project(&project)?;

        // create a commit and set the target
        let file_path = std::path::Path::new("test.txt");
        std::fs::write(
            std::path::Path::new(&project.path).join(file_path),
            "line1\nline2\nline3\nline4\n",
        )?;
        let file_path2 = std::path::Path::new("test2.txt");
        std::fs::write(
            std::path::Path::new(&project.path).join(file_path2),
            "line5\nline6\nline7\nline8\n",
        )?;
        commit_all(&repository)?;

        let gb_repo = gb_repository::Repository::open(
            gb_repo_path,
            project.id.clone(),
            project_store,
            user_store,
        )?;
        let project_repository = project_repository::Repository::open(&project)?;

        target::Writer::new(&gb_repo).write_default(&target::Target {
            branch_name: "origin/master".to_string(),
            remote_name: "origin".to_string(),
            remote_url: "origin".to_string(),
            sha: repository.head().unwrap().target().unwrap(),
            behind: 0,
        })?;
        update_gitbutler_integration(&gb_repo, &project_repository)?;
        repository.set_head("refs/heads/master")?;
        repository.checkout_head(Some(&mut git2::build::CheckoutBuilder::default().force()))?;

        std::fs::write(
            std::path::Path::new(&project.path).join(file_path),
            "line1\nline2\nline3\nline4\nupstream\n",
        )?;
        // add a commit to the target branch it's pointing to so there is something "upstream"
        commit_all(&repository)?;
        let up_target = repository.head().unwrap().target().unwrap();
        //update repo ref refs/remotes/origin/master to up_target oid
        repository.reference(
            "refs/remotes/origin/master",
            up_target,
            true,
            "update target",
        )?;

        repository.set_head("refs/heads/gitbutler/integration")?;
        repository.checkout_head(Some(&mut git2::build::CheckoutBuilder::default().force()))?;

        // revert content
        std::fs::write(
            std::path::Path::new(&project.path).join(file_path),
            "line1\nline2\nline3\nline4\n",
        )?;

        std::fs::write(
            std::path::Path::new(&project.path).join(file_path2),
            "line5\nline6\nline7\nline8\nlocal\n",
        )?;

        // create a vbranch
        let branch1_id = create_virtual_branch(&gb_repo, &BranchCreateRequest::default())
            .expect("failed to create virtual branch")
            .id;

        commit(&gb_repo, &project_repository, &branch1_id, "test commit")?;

        std::fs::write(
            std::path::Path::new(&project.path).join(file_path2),
            "line5\nline6\nline7\nline8\nlocal\nmore local\n",
        )?;

        // add something to the branch
        let branches = list_virtual_branches(&gb_repo, &project_repository, true)?;
        let branch = &branches[0];
        assert_eq!(branch.files.len(), 1);
        assert_eq!(branch.commits.len(), 1);

        let contents = std::fs::read(std::path::Path::new(&project.path).join(file_path))?;
        assert_eq!(String::from_utf8(contents)?, "line1\nline2\nline3\nline4\n");

        // update the target branch
        // this should leave the work on file2, but update the contents of file1
        // and the branch diff should only be on file2
        update_branch_target(&gb_repo, &project_repository)?;

        let contents = std::fs::read(std::path::Path::new(&project.path).join(file_path))?;
        assert_eq!(
            String::from_utf8(contents)?,
            "line1\nline2\nline3\nline4\nupstream\n"
        );

        // assert that the vbranch target is updated
        let branches = list_virtual_branches(&gb_repo, &project_repository, true)?;
        let branch = &branches[0];
        assert_eq!(branch.files.len(), 1);
        assert_eq!(branch.commits.len(), 2); // branch commit, merge commit

        Ok(())
    }

    #[test]
    fn test_update_branch_target_detect_integrated_branches() -> Result<()> {
        let repository = test_repository()?;
        let project = projects::Project::try_from(&repository)?;
        let gb_repo_path = tempdir()?.path().to_str().unwrap().to_string();
        let storage = storage::Storage::from_path(tempdir()?.path());
        let user_store = users::Storage::new(storage.clone());
        let project_store = projects::Storage::new(storage);
        project_store.add_project(&project)?;

        // create a commit and set the target
        let file_path = std::path::Path::new("test.txt");
        std::fs::write(
            std::path::Path::new(&project.path).join(file_path),
            "line1\nline2\nline3\nline4\n",
        )?;
        commit_all(&repository)?;

        let gb_repo = gb_repository::Repository::open(
            gb_repo_path,
            project.id.clone(),
            project_store,
            user_store,
        )?;
        let project_repository = project_repository::Repository::open(&project)?;

        target::Writer::new(&gb_repo).write_default(&target::Target {
            branch_name: "origin/master".to_string(),
            remote_name: "origin".to_string(),
            remote_url: "origin".to_string(),
            sha: repository.head().unwrap().target().unwrap(),
            behind: 0,
        })?;
        update_gitbutler_integration(&gb_repo, &project_repository)?;

        repository.set_head("refs/heads/master")?;
        repository.checkout_head(Some(&mut git2::build::CheckoutBuilder::default().force()))?;

        std::fs::write(
            std::path::Path::new(&project.path).join(file_path),
            "line1\nline2\nline3\nline4\nupstream\n",
        )?;
        // add a commit to the target branch it's pointing to so there is something "upstream"
        commit_all(&repository)?;
        let up_target = repository.head().unwrap().target().unwrap();

        //update repo ref refs/remotes/origin/master to up_target oid
        repository.reference(
            "refs/remotes/origin/master",
            up_target,
            true,
            "update target",
        )?;

        repository.set_head("refs/heads/gitbutler/integration")?;
        repository.checkout_head(Some(&mut git2::build::CheckoutBuilder::default().force()))?;

        // create a vbranch
        let branch1_id = create_virtual_branch(&gb_repo, &BranchCreateRequest::default())
            .expect("failed to create virtual branch")
            .id;

        std::fs::write(
            std::path::Path::new(&project.path).join(file_path),
            "line1\nline2\nline3\nline4\nupstream\n",
        )?;

        commit(&gb_repo, &project_repository, &branch1_id, "test commit")?;

        // add something to the branch
        let branches = list_virtual_branches(&gb_repo, &project_repository, true)?;
        let branch = &branches[0];
        assert_eq!(branch.files.len(), 0);
        assert_eq!(branch.commits.len(), 1);

        // update the target branch
        // this should notice that the trees are the same after the merge, so it should unapply the branch
        update_branch_target(&gb_repo, &project_repository)?;

        // integrated branch should be deleted
        let branches = list_virtual_branches(&gb_repo, &project_repository, true)?;
        assert!(!branches.iter().any(|b| b.id == branch1_id));

        Ok(())
    }

    #[test]
    fn test_update_branch_target_detect_integrated_branches_with_more_work() -> Result<()> {
        let repository = test_repository()?;
        let project = projects::Project::try_from(&repository)?;
        let gb_repo_path = tempdir()?.path().to_str().unwrap().to_string();
        let storage = storage::Storage::from_path(tempdir()?.path());
        let user_store = users::Storage::new(storage.clone());
        let project_store = projects::Storage::new(storage);
        project_store.add_project(&project)?;

        // create a commit and set the target
        let file_path = std::path::Path::new("test.txt");
        std::fs::write(
            std::path::Path::new(&project.path).join(file_path),
            "line1\nline2\nline3\nline4\n",
        )?;
        commit_all(&repository)?;

        let gb_repo = gb_repository::Repository::open(
            gb_repo_path,
            project.id.clone(),
            project_store,
            user_store,
        )?;
        let project_repository = project_repository::Repository::open(&project)?;

        target::Writer::new(&gb_repo).write_default(&target::Target {
            branch_name: "origin/master".to_string(),
            remote_name: "origin".to_string(),
            remote_url: "origin".to_string(),
            sha: repository.head().unwrap().target().unwrap(),
            behind: 0,
        })?;
        update_gitbutler_integration(&gb_repo, &project_repository)?;

        // create a vbranch
        let branch1_id = create_virtual_branch(&gb_repo, &BranchCreateRequest::default())
            .expect("failed to create virtual branch")
            .id;

        std::fs::write(
            std::path::Path::new(&project.path).join(file_path),
            "line1\nline2\nline3\nline4\nupstream\n",
        )?;
        // add a commit to the target branch it's pointing to so there is something "upstream"
        commit_all(&repository)?;
        let up_target = repository.head().unwrap().target().unwrap();

        //update repo ref refs/remotes/origin/master to up_target oid
        repository.reference(
            "refs/remotes/origin/master",
            up_target,
            true,
            "update target",
        )?;

        commit(&gb_repo, &project_repository, &branch1_id, "test commit")?;

        // add some uncommitted work
        std::fs::write(
            std::path::Path::new(&project.path).join(file_path),
            "local\nline1\nline2\nline3\nline4\nupstream\n",
        )?;

        let branches = list_virtual_branches(&gb_repo, &project_repository, true)?;
        let branch = &branches[0];
        assert_eq!(branch.files.len(), 1);
        assert_eq!(branch.commits.len(), 1);

        // update the target branch
        // this should notice that the trees are the same after the merge, but there are files on the branch, so do a merge and then leave the files there
        update_branch_target(&gb_repo, &project_repository)?;

        // there should be a new vbranch created, but nothing is on it
        let branches = list_virtual_branches(&gb_repo, &project_repository, true)?;
        let branch = &branches[0];
        assert_eq!(branch.files.len(), 1);
        assert_eq!(branch.commits.len(), 2);

        Ok(())
    }

    #[test]
    fn test_update_target_with_conflicts_in_vbranches() -> Result<()> {
        let repository = test_repository()?;
        let project = projects::Project::try_from(&repository)?;
        let gb_repo_path = tempdir()?.path().to_str().unwrap().to_string();
        let storage = storage::Storage::from_path(tempdir()?.path());
        let user_store = users::Storage::new(storage.clone());
        let project_store = projects::Storage::new(storage);
        project_store.add_project(&project)?;

        let gb_repo = gb_repository::Repository::open(
            gb_repo_path,
            project.id.clone(),
            project_store,
            user_store,
        )?;
        let project_repository = project_repository::Repository::open(&project)?;

        let current_session = gb_repo.get_or_create_current_session()?;
        let current_session_reader = sessions::Reader::open(&gb_repo, &current_session)?;
        let branch_reader = branch::Reader::new(&current_session_reader);

        // create a commit and set the target
        let file_path = std::path::Path::new("test.txt");
        std::fs::write(
            std::path::Path::new(&project.path).join(file_path),
            "line1\nline2\nline3\nline4\n",
        )?;
        let file_path2 = std::path::Path::new("test2.txt");
        std::fs::write(
            std::path::Path::new(&project.path).join(file_path2),
            "line5\nline6\nline7\nline8\n",
        )?;
        let file_path3 = std::path::Path::new("test3.txt");
        std::fs::write(
            std::path::Path::new(&project.path).join(file_path3),
            "line1\nline2\nfile3\n",
        )?;
        let file_path4 = std::path::Path::new("test3.txt");
        std::fs::write(
            std::path::Path::new(&project.path).join(file_path4),
            "line1\nline2\nfile3\n",
        )?;
        commit_all(&repository)?;

        target::Writer::new(&gb_repo).write_default(&target::Target {
            branch_name: "origin/master".to_string(),
            remote_name: "origin".to_string(),
            remote_url: "origin".to_string(),
            sha: repository.head().unwrap().target().unwrap(),
            behind: 0,
        })?;
        update_gitbutler_integration(&gb_repo, &project_repository)?;

        repository.set_head("refs/heads/master")?;
        repository.checkout_head(Some(&mut git2::build::CheckoutBuilder::default().force()))?;

        // add a commit to the target branch it's pointing to so there is something "upstream"
        std::fs::write(
            std::path::Path::new(&project.path).join(file_path),
            "line1\nline2\nline3\nline4\nupstream\n",
        )?;
        std::fs::write(
            std::path::Path::new(&project.path).join(file_path2),
            "line5\nline6\nline7\nline8\n",
        )?;
        std::fs::write(
            std::path::Path::new(&project.path).join(file_path3),
            "line1\nline2\nfile3\nupstream\n",
        )?;
        commit_all(&repository)?;
        let up_target = repository.head().unwrap().target().unwrap();

        //update repo ref refs/remotes/origin/master to up_target oid
        repository.reference(
            "refs/remotes/origin/master",
            up_target,
            true,
            "update target",
        )?;

        repository.set_head("refs/heads/gitbutler/integration")?;
        repository.checkout_head(Some(&mut git2::build::CheckoutBuilder::default().force()))?;

        // add a commit to the target branch it's pointing to so there is something "upstream"
        std::fs::write(
            std::path::Path::new(&project.path).join(file_path),
            "line1\nline2\nline3\nline4\nupstream\n",
        )?;
        std::fs::write(
            std::path::Path::new(&project.path).join(file_path2),
            "line5\nline6\nline7\nline8\n",
        )?;
        std::fs::write(
            std::path::Path::new(&project.path).join(file_path3),
            "line1\nline2\nfile3\nupstream\n",
        )?;

        // test all our situations
        // 1. unapplied branch, uncommitted conflicts
        // 2. unapplied branch, committed conflicts but not uncommitted
        // 3. unapplied branch, no conflicts
        // 4. applied branch, uncommitted conflicts
        // 5. applied branch, committed conflicts but not uncommitted
        // 6. applied branch, no conflicts
        // 7. applied branch with commits but everything is upstream, delete it

        // create a vbranch
        let branch1_id = create_virtual_branch(&gb_repo, &BranchCreateRequest::default())
            .expect("failed to create virtual branch")
            .id;
        let branch2_id = create_virtual_branch(&gb_repo, &BranchCreateRequest::default())
            .expect("failed to create virtual branch")
            .id;
        let branch3_id = create_virtual_branch(&gb_repo, &BranchCreateRequest::default())
            .expect("failed to create virtual branch")
            .id;
        let branch4_id = create_virtual_branch(&gb_repo, &BranchCreateRequest::default())
            .expect("failed to create virtual branch")
            .id;
        let branch5_id = create_virtual_branch(&gb_repo, &BranchCreateRequest::default())
            .expect("failed to create virtual branch")
            .id;
        let branch6_id = create_virtual_branch(&gb_repo, &BranchCreateRequest::default())
            .expect("failed to create virtual branch")
            .id;
        let branch7_id = create_virtual_branch(&gb_repo, &BranchCreateRequest::default())
            .expect("failed to create virtual branch")
            .id;

        // situation 7: everything is upstream, delete it
        std::fs::write(
            std::path::Path::new(&project.path).join(file_path3),
            "line1\nline2\nfile3\n",
        )?;
        update_branch(
            &gb_repo,
            branch::BranchUpdateRequest {
                id: branch7_id.clone(),
                name: Some("Situation 7".to_string()),
                ownership: Some(Ownership::try_from("test.txt:1-5")?),
                ..Default::default()
            },
        )?;
        commit(
            &gb_repo,
            &project_repository,
            &branch7_id,
            "integrated commit",
        )?;

        unapply_branch(&gb_repo, &project_repository, &branch7_id)?;

        // situation 1: unapplied branch, uncommitted conflicts
        std::fs::write(
            std::path::Path::new(&project.path).join(file_path),
            "line1\nline2\nline3\nline4\nsit1.unapplied.conflict.uncommitted\n",
        )?;
        // reset other files
        std::fs::write(
            std::path::Path::new(&project.path).join(file_path2),
            "line5\nline6\nline7\nline8\n",
        )?;

        update_branch(
            &gb_repo,
            branch::BranchUpdateRequest {
                id: branch1_id.clone(),
                name: Some("Situation 1".to_string()),
                ownership: Some(Ownership::try_from("test.txt:1-5")?),
                ..Default::default()
            },
        )?;
        unapply_branch(&gb_repo, &project_repository, &branch1_id)?;

        // situation 2: unapplied branch, committed conflicts but not uncommitted
        std::fs::write(
            std::path::Path::new(&project.path).join(file_path),
            "line1\nline2\nline3\nline4\nsit2.unapplied.conflict.committed\n",
        )?;

        update_branch(
            &gb_repo,
            branch::BranchUpdateRequest {
                id: branch2_id.clone(),
                name: Some("Situation 2".to_string()),
                ownership: Some(Ownership::try_from("test.txt:1-5")?),
                ..Default::default()
            },
        )?;
        commit(
            &gb_repo,
            &project_repository,
            &branch2_id,
            "commit conflicts",
        )?;
        std::fs::write(
            std::path::Path::new(&project.path).join(file_path),
            "sit2.fixed in uncomitted\nline1\nline2\nline3\nline4\nupstream\n",
        )?;
        update_branch(
            &gb_repo,
            branch::BranchUpdateRequest {
                id: branch2_id.clone(),
                ownership: Some(Ownership::try_from("test.txt:1-6")?),
                ..Default::default()
            },
        )?;
        unapply_branch(&gb_repo, &project_repository, &branch2_id)?;

        // situation 3: unapplied branch, no conflicts
        std::fs::write(
            std::path::Path::new(&project.path).join(file_path),
            "line1\nline2\nline3\nline4\n",
        )?;
        std::fs::write(
            std::path::Path::new(&project.path).join(file_path2),
            "sit3.no-conflict\nline5\nline6\nline7\nline8\n",
        )?;
        update_branch(
            &gb_repo,
            branch::BranchUpdateRequest {
                id: branch3_id.clone(),
                name: Some("Situation 3".to_string()),
                ownership: Some(Ownership::try_from("test2.txt:1-5")?),
                ..Default::default()
            },
        )?;
        unapply_branch(&gb_repo, &project_repository, &branch3_id)?;

        // situation 5: applied branch, committed conflicts but not uncommitted
        std::fs::write(
            std::path::Path::new(&project.path).join(file_path3),
            "line1\nline2\nfile3\nsit5.applied.conflict.committed\n",
        )?;
        update_branch(
            &gb_repo,
            branch::BranchUpdateRequest {
                id: branch5_id.clone(),
                name: Some("Situation 5".to_string()),
                ownership: Some(Ownership::try_from("test3.txt:1-4")?),
                ..Default::default()
            },
        )?;
        commit(
            &gb_repo,
            &project_repository,
            &branch5_id,
            "broken, but will fix",
        )?;
        std::fs::write(
            std::path::Path::new(&project.path).join(file_path3),
            "test\nline1\nline2\nfile3\nupstream\n",
        )?;
        update_branch(
            &gb_repo,
            branch::BranchUpdateRequest {
                id: branch5_id.clone(),
                ownership: Some(Ownership::try_from("test3.txt:1-5")?),
                ..Default::default()
            },
        )?;

        // situation 4: applied branch, uncommitted conflicts
        std::fs::write(
            std::path::Path::new(&project.path).join(file_path),
            "line1\nline2\nline3\nline4\nsit4.applied.conflict.uncommitted\n",
        )?;
        update_branch(
            &gb_repo,
            branch::BranchUpdateRequest {
                id: branch4_id.clone(),
                name: Some("Situation 4".to_string()),
                ownership: Some(Ownership::try_from("test.txt:1-5")?),
                ..Default::default()
            },
        )?;

        // situation 6: applied branch, no conflicts
        std::fs::write(
            std::path::Path::new(&project.path).join(file_path2),
            "line5\nline6\nline7\nline8\nsit6.no-conflict.applied\n",
        )?;
        update_branch(
            &gb_repo,
            branch::BranchUpdateRequest {
                id: branch6_id.clone(),
                name: Some("Situation 6".to_string()),
                ownership: Some(Ownership::try_from("test2.txt:1-5")?),
                ..Default::default()
            },
        )?;

        // update the target branch
        update_branch_target(&gb_repo, &project_repository)?;

        let branches = list_virtual_branches(&gb_repo, &project_repository, true)?;

        // 1. unapplied branch, uncommitted conflicts
        let branch = branches.iter().find(|b| b.id == branch1_id).unwrap();
        assert_eq!(branch.active, false);
        assert_eq!(branch.mergeable, false);
        assert_eq!(branch.base_current, false);

        // 2. unapplied branch, committed conflicts but not uncommitted
        let branch = branches.iter().find(|b| b.id == branch2_id).unwrap();
        assert_eq!(branch.active, false);
        assert_eq!(branch.mergeable, true);
        assert_eq!(branch.base_current, true);
        assert_eq!(branch.commits.len(), 2);

        // 3. unapplied branch, no conflicts
        let branch = branches.iter().find(|b| b.id == branch3_id).unwrap();
        assert_eq!(branch.active, false);
        assert_eq!(branch.mergeable, true);
        assert_eq!(branch.base_current, true);

        // 4. applied branch, uncommitted conflicts
        let branch = branches.iter().find(|b| b.id == branch4_id).unwrap();
        assert_eq!(branch.active, false);
        assert_eq!(branch.mergeable, false);
        assert_eq!(branch.base_current, false);

        // 5. applied branch, committed conflicts but not uncommitted
        let branch = branches.iter().find(|b| b.id == branch5_id).unwrap();
        assert_eq!(branch.active, false); // cannot merge history into new target
        assert_eq!(branch.mergeable, false);
        assert_eq!(branch.base_current, false);

        // 6. applied branch, no conflicts
        let branch = branches.iter().find(|b| b.id == branch6_id).unwrap();
        assert_eq!(branch.active, true); // still applied

        // 7. applied branch with commits but everything is upstream, delete it
        // branch7 was integrated and deleted
        let branch7 = branch_reader.read(&branch7_id);
        assert!(branch7.is_err());

        Ok(())
    }

    #[test]
    fn test_apply_unapply_branch() -> Result<()> {
        let repository = test_repository()?;
        let project = projects::Project::try_from(&repository)?;
        let gb_repo_path = tempdir()?.path().to_str().unwrap().to_string();
        let storage = storage::Storage::from_path(tempdir()?.path());
        let user_store = users::Storage::new(storage.clone());
        let project_store = projects::Storage::new(storage);
        project_store.add_project(&project)?;
        let gb_repo = gb_repository::Repository::open(
            gb_repo_path,
            project.id.clone(),
            project_store,
            user_store,
        )?;
        let project_repository = project_repository::Repository::open(&project)?;

        // create a commit and set the target
        let file_path = std::path::Path::new("test.txt");
        std::fs::write(
            std::path::Path::new(&project.path).join(file_path),
            "line1\nline2\nline3\nline4\n",
        )?;
        commit_all(&repository)?;

        target::Writer::new(&gb_repo).write_default(&target::Target {
            name: "origin/master".to_string(),
            remote: "origin".to_string(),
            sha: repository.head().unwrap().target().unwrap(),
            behind: 0,
        })?;
        update_gitbutler_integration(&gb_repo, &project_repository)?;

        std::fs::write(
            std::path::Path::new(&project.path).join(file_path),
            "line1\nline2\nline3\nline4\nbranch1\n",
        )?;
        let file_path2 = std::path::Path::new("test2.txt");
        std::fs::write(
            std::path::Path::new(&project.path).join(file_path2),
            "line5\nline6\n",
        )?;

        let branch1_id = create_virtual_branch(&gb_repo, &BranchCreateRequest::default())
            .expect("failed to create virtual branch")
            .id;
        let branch2_id = create_virtual_branch(&gb_repo, &BranchCreateRequest::default())
            .expect("failed to create virtual branch")
            .id;

        update_branch(
            &gb_repo,
            branch::BranchUpdateRequest {
                id: branch2_id,
                ownership: Some(Ownership::try_from("test2.txt:1-3")?),
                ..Default::default()
            },
        )?;

        let contents = std::fs::read(std::path::Path::new(&project.path).join(file_path))?;
        assert_eq!(
            "line1\nline2\nline3\nline4\nbranch1\n",
            String::from_utf8(contents)?
        );
        let contents = std::fs::read(std::path::Path::new(&project.path).join(file_path2))?;
        assert_eq!("line5\nline6\n", String::from_utf8(contents)?);

        let branches = list_virtual_branches(&gb_repo, &project_repository, true)?;
        let branch = &branches.iter().find(|b| b.id == branch1_id).unwrap();
        assert_eq!(branch.files.len(), 1);
        assert!(branch.active);

        unapply_branch(&gb_repo, &project_repository, &branch1_id)?;

        let contents = std::fs::read(std::path::Path::new(&project.path).join(file_path))?;
        assert_eq!("line1\nline2\nline3\nline4\n", String::from_utf8(contents)?);
        let contents = std::fs::read(std::path::Path::new(&project.path).join(file_path2))?;
        assert_eq!("line5\nline6\n", String::from_utf8(contents)?);

        let branches = list_virtual_branches(&gb_repo, &project_repository, true)?;
        let branch = &branches.iter().find(|b| b.id == branch1_id).unwrap();
        assert_eq!(branch.files.len(), 0);
        assert!(!branch.active);

        apply_branch(&gb_repo, &project_repository, &branch1_id)?;
        let contents = std::fs::read(std::path::Path::new(&project.path).join(file_path))?;
        assert_eq!(
            "line1\nline2\nline3\nline4\nbranch1\n",
            String::from_utf8(contents)?
        );
        let contents = std::fs::read(std::path::Path::new(&project.path).join(file_path2))?;
        assert_eq!("line5\nline6\n", String::from_utf8(contents)?);

        let branches = list_virtual_branches(&gb_repo, &project_repository, true)?;
        let branch = &branches.iter().find(|b| b.id == branch1_id).unwrap();
        assert_eq!(branch.files.len(), 1);
        assert!(branch.active);

        Ok(())
    }

    #[test]
    fn test_apply_unapply_added_deleted_files() -> Result<()> {
        let repository = test_repository()?;
        let project = projects::Project::try_from(&repository)?;
        let gb_repo_path = tempdir()?.path().to_str().unwrap().to_string();
        let storage = storage::Storage::from_path(tempdir()?.path());
        let user_store = users::Storage::new(storage.clone());
        let project_store = projects::Storage::new(storage);
        project_store.add_project(&project)?;
        let gb_repo = gb_repository::Repository::open(
            gb_repo_path,
            project.id.clone(),
            project_store,
            user_store,
        )?;
        let project_repository = project_repository::Repository::open(&project)?;

        // create a commit and set the target
        let file_path = std::path::Path::new("test.txt");
        std::fs::write(
            std::path::Path::new(&project.path).join(file_path),
            "file1\n",
        )?;
        let file_path2 = std::path::Path::new("test2.txt");
        std::fs::write(
            std::path::Path::new(&project.path).join(file_path2),
            "file2\n",
        )?;
        commit_all(&repository)?;

        target::Writer::new(&gb_repo).write_default(&target::Target {
            branch_name: "master".to_string(),
            remote_name: "origin".to_string(),
            remote_url: "origin".to_string(),
            sha: repository.head().unwrap().target().unwrap(),
            behind: 0,
        })?;
        update_gitbutler_integration(&gb_repo, &project_repository)?;

        // rm file_path2, add file3
        std::fs::remove_file(std::path::Path::new(&project.path).join(file_path2))?;
        let file_path3 = std::path::Path::new("test3.txt");
        std::fs::write(
            std::path::Path::new(&project.path).join(file_path3),
            "file3\n",
        )?;

        let branch2_id = create_virtual_branch(&gb_repo, &BranchCreateRequest::default())
            .expect("failed to create virtual branch")
            .id;
        let branch3_id = create_virtual_branch(&gb_repo, &BranchCreateRequest::default())
            .expect("failed to create virtual branch")
            .id;

        update_branch(
            &gb_repo,
            branch::BranchUpdateRequest {
                id: branch2_id.clone(),
                ownership: Some(Ownership::try_from("test2.txt:0-0")?),
                ..Default::default()
            },
        )?;
        update_branch(
            &gb_repo,
            branch::BranchUpdateRequest {
                id: branch3_id.clone(),
                ownership: Some(Ownership::try_from("test3.txt:1-2")?),
                ..Default::default()
            },
        )?;

        unapply_branch(&gb_repo, &project_repository, &branch2_id)?;
        // check that file2 is back
        let contents = std::fs::read(std::path::Path::new(&project.path).join(file_path2))?;
        assert_eq!("file2\n", String::from_utf8(contents)?);

        unapply_branch(&gb_repo, &project_repository, &branch3_id)?;
        // check that file3 is gone
        assert!(!std::path::Path::new(&project.path)
            .join(file_path3)
            .exists());

        apply_branch(&gb_repo, &project_repository, &branch2_id)?;
        // check that file2 is gone
        assert!(!std::path::Path::new(&project.path)
            .join(file_path2)
            .exists());

        apply_branch(&gb_repo, &project_repository, &branch3_id)?;
        // check that file3 is back
        let contents = std::fs::read(std::path::Path::new(&project.path).join(file_path3))?;
        assert_eq!("file3\n", String::from_utf8(contents)?);

        Ok(())
    }

    #[test]
    fn test_detect_mergeable_branch() -> Result<()> {
        let repository = test_repository()?;
        let project = projects::Project::try_from(&repository)?;
        let gb_repo_path = tempdir()?.path().to_str().unwrap().to_string();
        let storage = storage::Storage::from_path(tempdir()?.path());
        let user_store = users::Storage::new(storage.clone());
        let project_store = projects::Storage::new(storage);
        project_store.add_project(&project)?;
        let gb_repo = gb_repository::Repository::open(
            gb_repo_path,
            project.id.clone(),
            project_store,
            user_store,
        )?;
        let project_repository = project_repository::Repository::open(&project)?;

        // create a commit and set the target
        let file_path = std::path::Path::new("test.txt");
        std::fs::write(
            std::path::Path::new(&project.path).join(file_path),
            "line1\nline2\nline3\nline4\n",
        )?;
        commit_all(&repository)?;

        target::Writer::new(&gb_repo).write_default(&target::Target {
            branch_name: "master".to_string(),
            remote_name: "origin".to_string(),
            remote_url: "origin".to_string(),
            sha: repository.head().unwrap().target().unwrap(),
            behind: 0,
        })?;
        update_gitbutler_integration(&gb_repo, &project_repository)?;

        std::fs::write(
            std::path::Path::new(&project.path).join(file_path),
            "line1\nline2\nline3\nline4\nbranch1\n",
        )?;
        let file_path4 = std::path::Path::new("test4.txt");
        std::fs::write(
            std::path::Path::new(&project.path).join(file_path4),
            "line5\nline6\n",
        )?;

        let branch1_id = create_virtual_branch(&gb_repo, &BranchCreateRequest::default())
            .expect("failed to create virtual branch")
            .id;
        let branch2_id = create_virtual_branch(&gb_repo, &BranchCreateRequest::default())
            .expect("failed to create virtual branch")
            .id;

        let current_session = gb_repo.get_or_create_current_session()?;
        let current_session_reader = sessions::Reader::open(&gb_repo, &current_session)?;
        let branch_reader = branch::Reader::new(&current_session_reader);
        let branch_writer = branch::Writer::new(&gb_repo);

        update_branch(
            &gb_repo,
            branch::BranchUpdateRequest {
                id: branch2_id.clone(),
                ownership: Some("test4.txt:1-3".try_into()?),
                ..Default::default()
            },
        )
        .expect("failed to update branch");

        // unapply both branches and create some conflicting ones
        unapply_branch(&gb_repo, &project_repository, &branch1_id)?;
        unapply_branch(&gb_repo, &project_repository, &branch2_id)?;

        repository.set_head("refs/heads/master")?;
        repository.checkout_head(Some(&mut git2::build::CheckoutBuilder::default().force()))?;

        // create an upstream remote conflicting commit
        std::fs::write(
            std::path::Path::new(&project.path).join(file_path),
            "line1\nline2\nline3\nline4\nupstream\n",
        )?;
        commit_all(&repository)?;
        let up_target = repository.head().unwrap().target().unwrap();
        repository.reference(
            "refs/remotes/origin/remote_branch",
            up_target,
            true,
            "update target",
        )?;

        // revert content and write a mergeable branch
        std::fs::write(
            std::path::Path::new(&project.path).join(file_path),
            "line1\nline2\nline3\nline4\n",
        )?;
        let file_path3 = std::path::Path::new("test3.txt");
        std::fs::write(
            std::path::Path::new(&project.path).join(file_path3),
            "file3\n",
        )?;
        commit_all(&repository)?;
        let up_target = repository.head().unwrap().target().unwrap();
        repository.reference(
            "refs/remotes/origin/remote_branch2",
            up_target,
            true,
            "update target",
        )?;
        // remove file_path3
        std::fs::remove_file(std::path::Path::new(&project.path).join(file_path3))?;

        repository.set_head("refs/heads/gitbutler/integration")?;
        repository.checkout_head(Some(&mut git2::build::CheckoutBuilder::default().force()))?;

        // create branches that conflict with our earlier branches
        create_virtual_branch(&gb_repo, &BranchCreateRequest::default())
            .expect("failed to create virtual branch");
        let branch4_id = create_virtual_branch(&gb_repo, &BranchCreateRequest::default())
            .expect("failed to create virtual branch")
            .id;

        // branch3 conflicts with branch1 and remote_branch
        std::fs::write(
            std::path::Path::new(&project.path).join(file_path),
            "line1\nline2\nline3\nline4\nbranch3\n",
        )?;

        // branch4 conflicts with branch2
        let file_path2 = std::path::Path::new("test2.txt");
        std::fs::write(
            std::path::Path::new(&project.path).join(file_path2),
            "line1\nline2\nline3\nline4\nbranch4\n",
        )?;

        let branch4 = branch_reader.read(&branch4_id)?;
        branch_writer.write(&Branch {
            ownership: Ownership {
                files: vec!["test2.txt:1-6".try_into()?],
            },
            ..branch4
        })?;

        let branches = list_virtual_branches(&gb_repo, &project_repository, true)?;
        assert_eq!(branches.len(), 4);

        let branch1 = &branches.iter().find(|b| b.id == branch1_id).unwrap();
        assert!(!branch1.active);
        assert!(!branch1.mergeable);
        assert_eq!(branch1.merge_conflicts.len(), 1);
        assert_eq!(branch1.merge_conflicts.first().unwrap(), "test.txt");

        let branch2 = &branches.iter().find(|b| b.id == branch2_id).unwrap();
        assert!(!branch2.active);
        assert!(branch2.mergeable);
        assert_eq!(branch2.merge_conflicts.len(), 0);

        let remotes = remote_branches(&gb_repo, &project_repository)?;
        let remote1 = &remotes
            .iter()
            .find(|b| b.branch == "refs/remotes/origin/remote_branch")
            .unwrap();
        assert!(!remote1.mergeable);
        assert_eq!(remote1.ahead, 1);
        assert_eq!(remote1.merge_conflicts.len(), 1);
        assert_eq!(remote1.merge_conflicts.first().unwrap(), "test.txt");

        let remote2 = &remotes
            .iter()
            .find(|b| b.branch == "refs/remotes/origin/remote_branch2")
            .unwrap();
        assert!(remote2.mergeable);
        assert_eq!(remote2.ahead, 2);
        assert_eq!(remote2.merge_conflicts.len(), 0);

        Ok(())
    }

    #[test]
    fn test_detect_remote_commits() -> Result<()> {
        let repository = test_repository()?;
        let project = projects::Project::try_from(&repository)?;
        let gb_repo_path = tempdir()?.path().to_str().unwrap().to_string();
        let storage = storage::Storage::from_path(tempdir()?.path());
        let user_store = users::Storage::new(storage.clone());
        let project_store = projects::Storage::new(storage);
        project_store.add_project(&project)?;
        let gb_repo = gb_repository::Repository::open(
            gb_repo_path,
            project.id.clone(),
            project_store,
            user_store,
        )?;
        let project_repository = project_repository::Repository::open(&project)?;
        let current_session = gb_repo.get_or_create_current_session()?;
        let current_session_reader = sessions::Reader::open(&gb_repo, &current_session)?;
        let branch_reader = branch::Reader::new(&current_session_reader);
        let branch_writer = branch::Writer::new(&gb_repo);

        // create a commit and set the target
        let file_path = std::path::Path::new("test.txt");
        std::fs::write(
            std::path::Path::new(&project.path).join(file_path),
            "line1\nline2\nline3\nline4\n",
        )?;
        commit_all(&repository)?;

        target::Writer::new(&gb_repo).write_default(&target::Target {
            branch_name: "master".to_string(),
            remote_name: "origin".to_string(),
            remote_url: "http://origin.com/project".to_string(),
            sha: repository.head().unwrap().target().unwrap(),
            behind: 0,
        })?;
        update_gitbutler_integration(&gb_repo, &project_repository)?;

        let repo = &project_repository.git_repository;
        repo.remote("origin", "http://origin.com/project")?;

        let branch1_id = create_virtual_branch(&gb_repo, &BranchCreateRequest::default())
            .expect("failed to create virtual branch")
            .id;

        // create a commit to push upstream
        std::fs::write(
            std::path::Path::new(&project.path).join(file_path),
            "line1\nline2\nline3\nline4\nupstream\n",
        )?;

        commit(
            &gb_repo,
            &project_repository,
            &branch1_id,
            "upstream commit 1",
        )?;

        // create another commit to push upstream
        std::fs::write(
            std::path::Path::new(&project.path).join(file_path),
            "line1\nline2\nline3\nline4\nupstream\nmore upstream\n",
        )?;

        commit(
            &gb_repo,
            &project_repository,
            &branch1_id,
            "upstream commit 2",
        )?;

        // push the commit upstream
        let branch1 = branch_reader.read(&branch1_id)?;
        let up_target = branch1.head;
        repository.reference(
            "refs/remotes/origin/remote_branch",
            up_target,
            true,
            "update target",
        )?;
        // set the upstream reference
        branch_writer.write(&Branch {
            upstream: "remote_branch".to_string(),
            ..branch1
        })?;

        // create another commit that is not pushed up
        std::fs::write(
            std::path::Path::new(&project.path).join(file_path),
            "line1\nline2\nline3\nline4\nupstream\nmore upstream\nmore work\n",
        )?;

        commit(&gb_repo, &project_repository, &branch1_id, "local commit")?;

        let branches = list_virtual_branches(&gb_repo, &project_repository, true)?;
        assert_eq!(branches.len(), 1);

        let branch = &branches.first().unwrap();
        assert_eq!(branch.commits.len(), 3);
        assert_eq!(branch.commits[0].description, "local commit");
        assert!(!branch.commits[0].is_remote);
        assert_eq!(branch.commits[1].description, "upstream commit 2");
        assert!(branch.commits[1].is_remote);
        assert!(branch.commits[2].is_remote);

        Ok(())
    }

    #[test]
    fn test_create_vbranch_from_remote_branch() -> Result<()> {
        let repository = test_repository()?;
        let project = projects::Project::try_from(&repository)?;
        let gb_repo_path = tempdir()?.path().to_str().unwrap().to_string();
        let storage = storage::Storage::from_path(tempdir()?.path());
        let user_store = users::Storage::new(storage.clone());
        let project_store = projects::Storage::new(storage);
        project_store.add_project(&project)?;
        let gb_repo = gb_repository::Repository::open(
            gb_repo_path,
            project.id.clone(),
            project_store,
            user_store,
        )?;
        let project_repository = project_repository::Repository::open(&project)?;

        // create a commit and set the target
        let file_path = std::path::Path::new("test.txt");
        std::fs::write(
            std::path::Path::new(&project.path).join(file_path),
            "line1\nline2\nline3\nline4\n",
        )?;
        commit_all(&repository)?;

        target::Writer::new(&gb_repo).write_default(&target::Target {
            branch_name: "master".to_string(),
            remote_name: "origin".to_string(),
            remote_url: "http://origin.com/project".to_string(),
            sha: repository.head().unwrap().target().unwrap(),
            behind: 0,
        })?;
        repository.remote("origin", "http://origin.com/project")?;
        update_gitbutler_integration(&gb_repo, &project_repository)?;

        repository.set_head("refs/heads/master")?;
        repository.checkout_head(Some(&mut git2::build::CheckoutBuilder::default().force()))?;

        std::fs::write(
            std::path::Path::new(&project.path).join(file_path),
            "line1\nline2\nline3\nline4\nbranch\n",
        )?;
        commit_all(&repository)?;
        repository.reference(
            "refs/remotes/branch1",
            repository.head().unwrap().target().unwrap(),
            true,
            "update target",
        )?;

        repository.set_head("refs/heads/gitbutler/integration")?;
        repository.checkout_head(Some(&mut git2::build::CheckoutBuilder::default().force()))?;

        // reset the first file
        std::fs::write(
            std::path::Path::new(&project.path).join(file_path),
            "line1\nline2\nline3\nline4\n",
        )?;

        // create a default branch. there should not be anything on this
        let branch1_id = create_virtual_branch(&gb_repo, &BranchCreateRequest::default())
            .expect("failed to create virtual branch")
            .id;

        let branches = list_virtual_branches(&gb_repo, &project_repository, true)?;
        assert_eq!(branches.len(), 1);
        assert_eq!(branches[0].files.len(), 0);

        // create a new virtual branch from the remote branch
        let branch2_id = create_virtual_branch_from_branch(
            &gb_repo,
            &project_repository,
            "refs/remotes/branch1",
        )?;

        // shouldn't be anything on either of our branches
        let branches = list_virtual_branches(&gb_repo, &project_repository, true)?;
        let branch1 = &branches.iter().find(|b| b.id == branch1_id).unwrap();
        assert_eq!(branch1.files.len(), 0);
        assert!(branch1.active);
        let branch2 = &branches.iter().find(|b| b.id == branch2_id).unwrap();
        assert_eq!(branch2.files.len(), 0);
        assert!(!branch2.active);

        // file should still be the original
        let contents = std::fs::read(std::path::Path::new(&project.path).join(file_path))?;
        assert_eq!("line1\nline2\nline3\nline4\n", String::from_utf8(contents)?);

        // this should bring in the branch change
        apply_branch(&gb_repo, &project_repository, &branch2_id)?;

        // file should be the branch version now
        let contents = std::fs::read(std::path::Path::new(&project.path).join(file_path))?;
        assert_eq!(
            "line1\nline2\nline3\nline4\nbranch\n",
            String::from_utf8(contents)?
        );

        let branches = list_virtual_branches(&gb_repo, &project_repository, true)?;
        let branch1 = &branches.iter().find(|b| b.id == branch1_id).unwrap();
        assert_eq!(branch1.files.len(), 0);
        assert!(branch1.active);
        let branch2 = &branches.iter().find(|b| b.id == branch2_id).unwrap();
        assert_eq!(branch2.files.len(), 0);
        assert!(branch2.active);
        assert_eq!(branch2.commits.len(), 1);

        unapply_branch(&gb_repo, &project_repository, &branch1_id)?;

        // add to the applied file in the same hunk so it adds to the second branch
        std::fs::write(
            std::path::Path::new(&project.path).join(file_path),
            "line1\nline2\nline3\nline4\nbranch\nmore branch\n",
        )?;

        let branches = list_virtual_branches(&gb_repo, &project_repository, true)?;
        let branch2 = &branches.iter().find(|b| b.id == branch2_id).unwrap();
        assert_eq!(branch2.files.len(), 1);
        assert!(branch2.active);

        // add to another file so it goes to the default one
        let file_path2 = std::path::Path::new("test2.txt");
        std::fs::write(
            std::path::Path::new(&project.path).join(file_path2),
            "file2\n",
        )?;

        let branches = list_virtual_branches(&gb_repo, &project_repository, true)?;
        let branch2 = &branches.iter().find(|b| b.id == branch2_id).unwrap();
        assert_eq!(branch2.files.len(), 2);
        assert!(branch2.active);

        Ok(())
    }

    #[test]
    fn test_create_vbranch_from_behind_remote_branch() -> Result<()> {
        let repository = test_repository()?;
        let project = projects::Project::try_from(&repository)?;
        let gb_repo_path = tempdir()?.path().to_str().unwrap().to_string();
        let storage = storage::Storage::from_path(tempdir()?.path());
        let user_store = users::Storage::new(storage.clone());
        let project_store = projects::Storage::new(storage);
        project_store.add_project(&project)?;
        let gb_repo = gb_repository::Repository::open(
            gb_repo_path,
            project.id.clone(),
            project_store,
            user_store,
        )?;
        let project_repository = project_repository::Repository::open(&project)?;

        // create a commit and set the target
        let file_path = std::path::Path::new("test.txt");
        std::fs::write(
            std::path::Path::new(&project.path).join(file_path),
            "line1\nline2\nline3\nline4\n",
        )?;
        let file_path2 = std::path::Path::new("test2.txt");
        std::fs::write(
            std::path::Path::new(&project.path).join(file_path2),
            "file2\n",
        )?;
        commit_all(&repository)?;

        let base_commit = repository.head().unwrap().target().unwrap();

        std::fs::write(
            std::path::Path::new(&project.path).join(file_path),
            "line1\nline2\nline3\nline4\nupstream\n",
        )?;
        commit_all(&repository)?;

        let upstream_commit = repository.head().unwrap().target().unwrap();
        repository.reference(
            "refs/remotes/origin/master",
            upstream_commit,
            true,
            "update target",
        )?;

        target::Writer::new(&gb_repo).write_default(&target::Target {
            remote_name: "origin".to_string(),
            branch_name: "master".to_string(),
            remote_url: "http://origin.com/project".to_string(),
            sha: upstream_commit,
            behind: 0,
        })?;
        repository.remote("origin", "http://origin.com/project")?;
        update_gitbutler_integration(&gb_repo, &project_repository)?;

        repository.set_head("refs/heads/master")?;
        repository.checkout_head(Some(&mut git2::build::CheckoutBuilder::default().force()))?;

        // reset master to the base commit
        repository.reference("refs/heads/master", base_commit, true, "update target")?;

        std::fs::write(
            std::path::Path::new(&project.path).join(file_path),
            "line1\nline2\nline3\nline4\n",
        )?;
        std::fs::write(
            std::path::Path::new(&project.path).join(file_path2),
            "file2\nremote",
        )?;
        commit_all(&repository)?;
        let remote_commit = repository.head().unwrap().target().unwrap();

        repository.reference(
            "refs/remotes/origin/branch1",
            remote_commit,
            true,
            "update target",
        )?;

        repository.set_head("refs/heads/gitbutler/integration")?;
        repository.checkout_head(Some(&mut git2::build::CheckoutBuilder::default().force()))?;

        // reset wd
        std::fs::write(
            std::path::Path::new(&project.path).join(file_path),
            "line1\nline2\nline3\nline4\nupstream\n",
        )?;
        std::fs::write(
            std::path::Path::new(&project.path).join(file_path2),
            "file2\n",
        )?;

        // create a new virtual branch from the remote branch
        let branch1_id = create_virtual_branch_from_branch(
            &gb_repo,
            &project_repository,
            "refs/remotes/origin/branch1",
        )?;

        let branches = list_virtual_branches(&gb_repo, &project_repository, true)?;
        let branch1 = &branches.iter().find(|b| b.id == branch1_id).unwrap();
        assert_eq!(branches.len(), 1);
        assert_eq!(branch1.files.len(), 0);

        // nothing has changed
        let contents =
            std::fs::read_to_string(std::path::Path::new(&project.path).join(file_path))?;
        assert_eq!(contents, "line1\nline2\nline3\nline4\nupstream\n");
        let contents =
            std::fs::read_to_string(std::path::Path::new(&project.path).join(file_path2))?;
        assert_eq!(contents, "file2\n");

        apply_branch(&gb_repo, &project_repository, &branch1_id)?;

        // the file2 has been updated
        let contents =
            std::fs::read_to_string(std::path::Path::new(&project.path).join(file_path))?;
        assert_eq!(contents, "line1\nline2\nline3\nline4\nupstream\n");
        let contents =
            std::fs::read_to_string(std::path::Path::new(&project.path).join(file_path2))?;
        assert_eq!(contents, "file2\nremote");

        let branches = list_virtual_branches(&gb_repo, &project_repository, true)?;
        let branch1 = &branches.iter().find(|b| b.id == branch1_id).unwrap();
        // a default branch has been created
        assert_eq!(branches.len(), 2);
        // our branch still no hunks
        assert_eq!(branch1.files.len(), 0);
        assert_eq!(branch1.commits.len(), 2); // a merge commit too

        Ok(())
    }

    #[test]
    fn test_partial_commit() -> Result<()> {
        let repository = test_repository()?;
        let project = projects::Project::try_from(&repository)?;
        let gb_repo_path = tempdir()?.path().to_str().unwrap().to_string();
        let storage = storage::Storage::from_path(tempdir()?.path());
        let user_store = users::Storage::new(storage.clone());
        let project_store = projects::Storage::new(storage);
        project_store.add_project(&project)?;
        let gb_repo = gb_repository::Repository::open(
            gb_repo_path,
            project.id.clone(),
            project_store,
            user_store,
        )?;
        let project_repository = project_repository::Repository::open(&project)?;

        let file_path = std::path::Path::new("test.txt");
        std::fs::write(
            std::path::Path::new(&project.path).join(file_path),
            "line1\nline2\nline3\nline4\nline5\nmiddle\nmiddle\nmiddle\nmiddle\nline6\nline7\nline8\nline9\nline10\nmiddle\nmiddle\nmiddle\nline11\nline12\n",
        )?;
        commit_all(&repository)?;

        target::Writer::new(&gb_repo).write_default(&target::Target {
            branch_name: "origin".to_string(),
            remote_name: "origin".to_string(),
            remote_url: "origin".to_string(),
            sha: repository.head().unwrap().target().unwrap(),
            behind: 0,
        })?;
        update_gitbutler_integration(&gb_repo, &project_repository)?;

        let branch1_id = create_virtual_branch(&gb_repo, &BranchCreateRequest::default())
            .expect("failed to create virtual branch")
            .id;
        let branch2_id = create_virtual_branch(&gb_repo, &BranchCreateRequest::default())
            .expect("failed to create virtual branch")
            .id;

        // create a change with two hunks
        std::fs::write(
            std::path::Path::new(&project.path).join(file_path),
            "line1\npatch1\nline2\nline3\nline4\nline5\nmiddle\nmiddle\nmiddle\nmiddle\nline6\npatch2\nline7\nline8\nline9\nline10\nmiddle\nmiddle\nmiddle\nmiddle\nline11\nline12\npatch3\n",
        )?;

        // move hunk1 and hunk3 to branch2
        let current_session = gb_repo.get_or_create_current_session()?;
        let current_session_reader = sessions::Reader::open(&gb_repo, &current_session)?;
        let branch_reader = branch::Reader::new(&current_session_reader);
        let branch_writer = branch::Writer::new(&gb_repo);
        let branch2 = branch_reader.read(&branch2_id)?;
        branch_writer.write(&branch::Branch {
            ownership: Ownership {
                files: vec!["test.txt:9-16".try_into()?],
            },
            ..branch2
        })?;
        let branch1 = branch_reader.read(&branch1_id)?;
        branch_writer.write(&branch::Branch {
            ownership: Ownership {
                files: vec!["test.txt:1-6".try_into()?, "test.txt:17-24".try_into()?],
            },
            ..branch1
        })?;

        let branches = list_virtual_branches(&gb_repo, &project_repository, true)?;
        let branch1 = &branches.iter().find(|b| b.id == branch1_id).unwrap();
        assert_eq!(branch1.files[0].hunks.len(), 2);
        let branch2 = &branches.iter().find(|b| b.id == branch2_id).unwrap();
        assert_eq!(branch2.files[0].hunks.len(), 1);

        // commit
        println!(
            "{}",
            "************* COMMIT ONE ***********************".red()
        );
        commit(&gb_repo, &project_repository, &branch1_id, "branch1 commit")?;
        println!(
            "{}",
            "************* COMMIT TWO ***********************".red()
        );
        commit(&gb_repo, &project_repository, &branch2_id, "branch2 commit")?;

        let branches = list_virtual_branches(&gb_repo, &project_repository, true)?;
        let branch1 = &branches.iter().find(|b| b.id == branch1_id).unwrap();
        let branch2 = &branches.iter().find(|b| b.id == branch2_id).unwrap();

        // branch one test.txt has just the 1st and 3rd hunks applied
        let commit = &branch1.commits[0].id;
        let contents = commit_sha_to_contents(&repository, commit, "test.txt");
        assert_eq!(contents, "line1\npatch1\nline2\nline3\nline4\nline5\nmiddle\nmiddle\nmiddle\nmiddle\nline6\nline7\nline8\nline9\nline10\nmiddle\nmiddle\nmiddle\nmiddle\nline11\nline12\npatch3\n");

        // branch two test.txt has just the middle hunk applied
        let commit = &branch2.commits[0].id;
        let contents = commit_sha_to_contents(&repository, commit, "test.txt");
        assert_eq!(contents, "line1\nline2\nline3\nline4\nline5\nmiddle\nmiddle\nmiddle\nmiddle\nline6\npatch2\nline7\nline8\nline9\nline10\nmiddle\nmiddle\nmiddle\nline11\nline12\n");

        // ok, now we're going to unapply branch1, which should remove the 1st and 3rd hunks
        unapply_branch(&gb_repo, &project_repository, &branch1_id)?;
        // read contents of test.txt
        let contents =
            std::fs::read_to_string(std::path::Path::new(&project.path).join(file_path))?;
        assert_eq!(contents, "line1\nline2\nline3\nline4\nline5\nmiddle\nmiddle\nmiddle\nmiddle\nline6\npatch2\nline7\nline8\nline9\nline10\nmiddle\nmiddle\nmiddle\nline11\nline12\n");
        println!("{}", "************* UNAPPLY ***********************".red());

        // ok, now we're going to re-apply branch1, which adds hunk 1 and 3, then unapply branch2, which should remove the middle hunk
        apply_branch(&gb_repo, &project_repository, &branch1_id)?;
        unapply_branch(&gb_repo, &project_repository, &branch2_id)?;

        let contents =
            std::fs::read_to_string(std::path::Path::new(&project.path).join(file_path))?;
        assert_eq!(contents, "line1\npatch1\nline2\nline3\nline4\nline5\nmiddle\nmiddle\nmiddle\nmiddle\nline6\nline7\nline8\nline9\nline10\nmiddle\nmiddle\nmiddle\nmiddle\nline11\nline12\npatch3\n");

        // finally, reapply the middle hunk on branch2, so we have all of them again
        apply_branch(&gb_repo, &project_repository, &branch2_id)?;

        let contents =
            std::fs::read_to_string(std::path::Path::new(&project.path).join(file_path))?;
        assert_eq!(contents, "line1\npatch1\nline2\nline3\nline4\nline5\nmiddle\nmiddle\nmiddle\nmiddle\nline6\npatch2\nline7\nline8\nline9\nline10\nmiddle\nmiddle\nmiddle\nmiddle\nline11\nline12\npatch3\n");

        Ok(())
    }

    fn commit_sha_to_contents(repository: &git2::Repository, commit: &str, path: &str) -> String {
        let commit = git2::Oid::from_str(commit).expect("failed to parse oid");
        let commit = repository
            .find_commit(commit)
            .expect("failed to get commit object");
        // get the tree
        let tree = commit.tree().expect("failed to get tree");
        // get the blob
        let tree_entry = tree
            .get_path(std::path::Path::new(path))
            .expect("failed to get blob");
        // blob from tree_entry
        let blob = tree_entry
            .to_object(repository)
            .unwrap()
            .peel_to_blob()
            .expect("failed to get blob");

        // get the contents
        let contents = blob.content();
        let contents = std::str::from_utf8(contents).expect("failed to convert to string");
        contents.to_string()
    }

    #[test]
    fn test_commit_add_and_delete_files() -> Result<()> {
        let repository = test_repository()?;
        let project = projects::Project::try_from(&repository)?;
        let gb_repo_path = tempdir()?.path().to_str().unwrap().to_string();
        let storage = storage::Storage::from_path(tempdir()?.path());
        let user_store = users::Storage::new(storage.clone());
        let project_store = projects::Storage::new(storage);
        project_store.add_project(&project)?;
        let gb_repo = gb_repository::Repository::open(
            gb_repo_path,
            project.id.clone(),
            project_store,
            user_store,
        )?;
        let project_repository = project_repository::Repository::open(&project)?;

        let file_path = std::path::Path::new("test.txt");
        std::fs::write(
            std::path::Path::new(&project.path).join(file_path),
            "file1\n",
        )?;
        let file_path2 = std::path::Path::new("test2.txt");
        std::fs::write(
            std::path::Path::new(&project.path).join(file_path2),
            "file2\n",
        )?;
        commit_all(&repository)?;

        let commit1_oid = repository.head().unwrap().target().unwrap();
        let commit1 = repository.find_commit(commit1_oid).unwrap();
        target::Writer::new(&gb_repo).write_default(&target::Target {
            branch_name: "master".to_string(),
            remote_name: "origin".to_string(),
            remote_url: "origin".to_string(),
            sha: commit1_oid,
            behind: 0,
        })?;
        update_gitbutler_integration(&gb_repo, &project_repository)?;

        // remove file
        std::fs::remove_file(std::path::Path::new(&project.path).join(file_path2))?;
        // add new file
        let file_path3 = std::path::Path::new("test3.txt");
        std::fs::write(
            std::path::Path::new(&project.path).join(file_path3),
            "file3\n",
        )?;

        let branch1_id = create_virtual_branch(&gb_repo, &BranchCreateRequest::default())
            .expect("failed to create virtual branch")
            .id;

        // commit
        commit(&gb_repo, &project_repository, &branch1_id, "branch1 commit")?;

        let branches = list_virtual_branches(&gb_repo, &project_repository, true)?;
        let branch1 = &branches.iter().find(|b| b.id == branch1_id).unwrap();

        // branch one test.txt has just the 1st and 3rd hunks applied
        let commit2 = &branch1.commits[0].id;
        let commit2 = git2::Oid::from_str(commit2).expect("failed to parse oid");
        let commit2 = repository
            .find_commit(commit2)
            .expect("failed to get commit object");

        let tree = commit1.tree().expect("failed to get tree");
        let file_list = tree_to_file_list(&repository, &tree).unwrap();
        assert_eq!(file_list, vec!["test.txt", "test2.txt"]);

        // get the tree
        let tree = commit2.tree().expect("failed to get tree");
        let file_list = tree_to_file_list(&repository, &tree).unwrap();
        assert_eq!(file_list, vec!["test.txt", "test3.txt"]);

        Ok(())
    }

    fn tree_to_file_list(repository: &git2::Repository, tree: &git2::Tree) -> Result<Vec<String>> {
        let mut file_list = Vec::new();
        for entry in tree.iter() {
            let path = entry.name().unwrap();
            let entry = tree
                .get_path(std::path::Path::new(path))
                .context(format!("failed to get tree entry for path {}", path))?;
            let object = entry
                .to_object(repository)
                .context(format!("failed to get object for tree entry {}", path))?;
            if object.kind() == Some(git2::ObjectType::Blob) {
                file_list.push(path.to_string());
            }
        }
        Ok(file_list)
    }

    #[test]
    fn test_apply_out_of_date_vbranch() -> Result<()> {
        let repository = test_repository()?;
        let project = projects::Project::try_from(&repository)?;
        let gb_repo_path = tempdir()?.path().to_str().unwrap().to_string();
        let storage = storage::Storage::from_path(tempdir()?.path());
        let user_store = users::Storage::new(storage.clone());
        let project_store = projects::Storage::new(storage);
        project_store.add_project(&project)?;
        let gb_repo = gb_repository::Repository::open(
            gb_repo_path,
            project.id.clone(),
            project_store,
            user_store,
        )?;
        let project_repository = project_repository::Repository::open(&project)?;

        // create a commit and set the target
        let file_path = std::path::Path::new("test.txt");
        std::fs::write(
            std::path::Path::new(&project.path).join(file_path),
            "line1\nline2\nline3\nline4\n",
        )?;
        let file_path2 = std::path::Path::new("test2.txt");
        std::fs::write(
            std::path::Path::new(&project.path).join(file_path2),
            "file2\n",
        )?;
        commit_all(&repository)?;

        let base_commit = repository.head().unwrap().target().unwrap();
        target::Writer::new(&gb_repo).write_default(&target::Target {
            name: "origin/master".to_string(),
            remote: "http://origin.com/project".to_string(),
            sha: base_commit,
            behind: 0,
        })?;
        repository.remote("origin", "http://origin.com/project")?;
        update_gitbutler_integration(&gb_repo, &project_repository)?;

        repository.set_head("refs/heads/master")?;
        repository.checkout_head(Some(&mut git2::build::CheckoutBuilder::default().force()))?;

        // ok, pretend upstream was updated
        std::fs::write(
            std::path::Path::new(&project.path).join(file_path),
            "line1\nline2\nline3\nline4\nupstream\n",
        )?;
        commit_all(&repository)?;

        let upstream_commit = repository.head().unwrap().target().unwrap();
        repository.reference(
            "refs/remotes/origin/master",
            upstream_commit,
            true,
            "update target",
        )?;

        // reset master to the base commit
        repository.reference("refs/heads/master", base_commit, true, "update target")?;

        // write new unapplied virtual branch with other changes
        std::fs::write(
            std::path::Path::new(&project.path).join(file_path),
            "line1\nline2\nline3\nline4\n",
        )?;
        std::fs::write(
            std::path::Path::new(&project.path).join(file_path2),
            "file2\nbranch",
        )?;
        commit_all(&repository)?;
        let branch_commit = repository.head().unwrap().target().unwrap();
        let branch_commit_obj = repository.find_commit(branch_commit)?;

        repository.set_head("refs/heads/gitbutler/integration")?;
        repository.checkout_head(Some(&mut git2::build::CheckoutBuilder::default().force()))?;

        let mut branch = create_virtual_branch(&gb_repo, &BranchCreateRequest::default())
            .expect("failed to create virtual branch");

        branch.head = branch_commit;
        branch.tree = branch_commit_obj.tree()?.id();
        branch.applied = false;
        let branch_id = &branch.id.clone();

        let branch_writer = branch::Writer::new(&gb_repo);
        branch_writer.write(&branch::Branch {
            ownership: Ownership {
                files: vec!["test2.txt:1-2".try_into()?],
            },
            ..branch
        })?;

        // reset wd
        std::fs::write(
            std::path::Path::new(&project.path).join(file_path),
            "line1\nline2\nline3\nline4\n",
        )?;
        std::fs::write(
            std::path::Path::new(&project.path).join(file_path2),
            "file2\n",
        )?;

        let branches = list_virtual_branches(&gb_repo, &project_repository, true)?;
        assert_eq!(branches.len(), 1); // just the unapplied one with it's one commit
        let branch1 = &branches.iter().find(|b| &b.id == branch_id).unwrap();
        assert_eq!(branch1.files.len(), 0);
        assert_eq!(branch1.commits.len(), 1);

        let contents =
            std::fs::read_to_string(std::path::Path::new(&project.path).join(file_path))?;
        assert_eq!(contents, "line1\nline2\nline3\nline4\n");

        // update target, this will update the wd and add an empty default branch
        update_branch_target(&gb_repo, &project_repository)?;

        // updated the file
        let contents =
            std::fs::read_to_string(std::path::Path::new(&project.path).join(file_path))?;
        assert_eq!(contents, "line1\nline2\nline3\nline4\nupstream\n");
        let contents =
            std::fs::read_to_string(std::path::Path::new(&project.path).join(file_path2))?;
        assert_eq!(contents, "file2\n");

        let branches = list_virtual_branches(&gb_repo, &project_repository, true)?;
        assert_eq!(branches.len(), 2); // added a default one

        // apply branch which is now out of date
        // - it should merge the new target into it and update the wd and nothing is in files
        apply_branch(&gb_repo, &project_repository, &branch_id)?;

        let contents =
            std::fs::read_to_string(std::path::Path::new(&project.path).join(file_path))?;
        assert_eq!(contents, "line1\nline2\nline3\nline4\nupstream\n");
        let contents =
            std::fs::read_to_string(std::path::Path::new(&project.path).join(file_path2))?;
        assert_eq!(contents, "file2\nbranch");

        let branches = list_virtual_branches(&gb_repo, &project_repository, true)?;
        assert_eq!(branches.len(), 2); // both are there still
        let branch1 = &branches.iter().find(|b| &b.id == branch_id).unwrap();
        assert_eq!(branch1.files.len(), 0);
        assert_eq!(branch1.commits.len(), 2);

        Ok(())
    }

    /*
    #[test]
    fn test_apply_out_of_date_conflicting_vbranch() -> Result<()> {
        let repository = test_repository()?;
        let project = projects::Project::try_from(&repository)?;
        let gb_repo_path = tempdir()?.path().to_str().unwrap().to_string();
        let storage = storage::Storage::from_path(tempdir()?.path());
        let user_store = users::Storage::new(storage.clone());
        let project_store = projects::Storage::new(storage);
        project_store.add_project(&project)?;
        let gb_repo = gb_repository::Repository::open(
            gb_repo_path,
            project.id.clone(),
            project_store,
            user_store,
        )?;
        let project_repository = project_repository::Repository::open(&project)?;

        // create a commit and set the target
        let file_path = std::path::Path::new("test.txt");
        std::fs::write(
            std::path::Path::new(&project.path).join(file_path),
            "line1\nline2\nline3\nline4\n",
        )?;
        let file_path2 = std::path::Path::new("test2.txt");
        std::fs::write(
            std::path::Path::new(&project.path).join(file_path2),
            "file2\n",
        )?;
        commit_all(&repository)?;

        let base_commit = repository.head().unwrap().target().unwrap();
        target::Writer::new(&gb_repo).write_default(&target::Target {
            name: "origin/master".to_string(),
            remote: "http://origin.com/project".to_string(),
            sha: base_commit,
            behind: 0,
        })?;
        repository.remote("origin", "http://origin.com/project")?;
        update_gitbutler_integration(&gb_repo, &project_repository)?;

        repository.set_head("refs/heads/master")?;
        repository.checkout_head(Some(&mut git2::build::CheckoutBuilder::default().force()))?;

        // ok, pretend upstream was updated
        std::fs::write(
            std::path::Path::new(&project.path).join(file_path),
            "line1\nline2\nline3\nline4\nupstream\n",
        )?;
        commit_all(&repository)?;

        let upstream_commit = repository.head().unwrap().target().unwrap();
        repository.reference(
            "refs/remotes/origin/master",
            upstream_commit,
            true,
            "update target",
        )?;

        // reset master to the base commit
        repository.reference("refs/heads/master", base_commit, true, "update target")?;

        // write new unapplied virtual branch with other changes
        std::fs::write(
            std::path::Path::new(&project.path).join(file_path),
            "line1\nline2\nline3\nline4\nconflict\n",
        )?;
        std::fs::write(
            std::path::Path::new(&project.path).join(file_path2),
            "file2\nbranch",
        )?;
        commit_all(&repository)?;
        let branch_commit = repository.head().unwrap().target().unwrap();
        let branch_commit_obj = repository.find_commit(branch_commit)?;

        repository.set_head("refs/heads/gitbutler/integration")?;
        repository.checkout_head(Some(&mut git2::build::CheckoutBuilder::default().force()))?;

        let mut branch = create_virtual_branch(&gb_repo, &BranchCreateRequest::default())
            .expect("failed to create virtual branch");

        branch.head = branch_commit;
        branch.tree = branch_commit_obj.tree()?.id();
        branch.applied = false;
        let branch_id = &branch.id.clone();

        let branch_writer = branch::Writer::new(&gb_repo);
        branch_writer.write(&branch::Branch {
            name: "My Awesome Branch".to_string(),
            ownership: Ownership {
                files: vec!["test2.txt:1-2".try_into()?, "test.txt:1-5".try_into()?],
            },
            ..branch
        })?;

        // reset wd
        std::fs::write(
            std::path::Path::new(&project.path).join(file_path),
            "line1\nline2\nline3\nline4\n",
        )?;
        std::fs::write(
            std::path::Path::new(&project.path).join(file_path2),
            "file2\n",
        )?;

        let branches = list_virtual_branches(&gb_repo, &project_repository, true)?;
        assert_eq!(branches.len(), 1); // just the unapplied one with it's one commit
        let branch1 = &branches.iter().find(|b| &b.id == branch_id).unwrap();
        assert_eq!(branch1.files.len(), 0);
        assert_eq!(branch1.commits.len(), 1);

        let contents =
            std::fs::read_to_string(std::path::Path::new(&project.path).join(file_path))?;
        assert_eq!(contents, "line1\nline2\nline3\nline4\n");

        println!("{}", "updating target".red());

        // update target, this will update the wd and add an empty default branch
        update_branch_target(&gb_repo, &project_repository)?;

        // updated the file
        let contents =
            std::fs::read_to_string(std::path::Path::new(&project.path).join(file_path))?;
        assert_eq!(contents, "line1\nline2\nline3\nline4\nupstream\n");
        let contents =
            std::fs::read_to_string(std::path::Path::new(&project.path).join(file_path2))?;
        assert_eq!(contents, "file2\n");

        let branches = list_virtual_branches(&gb_repo, &project_repository, true)?;
        assert_eq!(branches.len(), 2); // added a default one

        // apply branch which is now out of date and conflicting
        apply_branch(&gb_repo, &project_repository, &branch_id)?;

        assert!(project_repository.is_conflicted(None)?);

        let branches = list_virtual_branches(&gb_repo, &project_repository, true)?;
        let branch1 = &branches.iter().find(|b| &b.id == branch_id).unwrap();
        assert_eq!(branch1.files.len(), 1);
        assert_eq!(branch1.files.first().unwrap().hunks.len(), 1);
        assert_eq!(branch1.files.first().unwrap().conflicted, true);
        assert_eq!(branch1.commits.len(), 1);
        assert_eq!(branch1.conflicted, true);

        // fix the conflict and commit it
        std::fs::write(
            std::path::Path::new(&project.path).join(file_path),
            "line1\nline2\nline3\nline4\nupstream\nconflict\n",
        )?;

        // try to commit, fail
        let result = commit(&gb_repo, &project_repository, &branch_id, "resolve commit");
        assert!(result.is_err());

        // mark file as resolved
        project_repository.mark_resolved("test.txt".to_string())?;

        // make sure the branch has that commit and that the parent is the target
        let branches = list_virtual_branches(&gb_repo, &project_repository, true)?;
        let branch1 = &branches.iter().find(|b| &b.id == branch_id).unwrap();
        assert_eq!(branch1.files.len(), 1);
        assert_eq!(branch1.files.first().unwrap().hunks.len(), 1);
        assert_eq!(branch1.files.first().unwrap().conflicted, false);
        assert_eq!(branch1.conflicted, false);

        // commit
        commit(&gb_repo, &project_repository, &branch_id, "resolve commit")?;

        let branches = list_virtual_branches(&gb_repo, &project_repository, true)?;
        let branch1 = &branches.iter().find(|b| &b.id == branch_id).unwrap();
        let last_commit = branch1.commits.first().unwrap();
        let last_commit_oid = git2::Oid::from_str(&last_commit.id)?;
        let commit = gb_repo.git_repository.find_commit(last_commit_oid)?;
        assert_eq!(commit.parent_count(), 2);

        Ok(())
    }
    */

    #[test]
    fn test_apply_conflicting_vbranch() -> Result<()> {
        let repository = test_repository()?;
        let project = projects::Project::try_from(&repository)?;
        let gb_repo_path = tempdir()?.path().to_str().unwrap().to_string();
        let storage = storage::Storage::from_path(tempdir()?.path());
        let user_store = users::Storage::new(storage.clone());
        let project_store = projects::Storage::new(storage);
        project_store.add_project(&project)?;
        let gb_repo = gb_repository::Repository::open(
            gb_repo_path,
            project.id.clone(),
            project_store,
            user_store,
        )?;
        let project_repository = project_repository::Repository::open(&project)?;

        // create a commit and set the target
        let file_path = std::path::Path::new("test.txt");
        std::fs::write(
            std::path::Path::new(&project.path).join(file_path),
            "line1\nline2\nline3\nline4\n",
        )?;
        let file_path2 = std::path::Path::new("test2.txt");
        std::fs::write(
            std::path::Path::new(&project.path).join(file_path2),
            "file2\n",
        )?;
        commit_all(&repository)?;

        let base_commit = repository.head().unwrap().target().unwrap();
        target::Writer::new(&gb_repo).write_default(&target::Target {
            name: "origin/master".to_string(),
            remote: "http://origin.com/project".to_string(),
            sha: base_commit,
            behind: 0,
        })?;
        update_gitbutler_integration(&gb_repo, &project_repository)?;

        // write new unapplied virtual branch with other changes
        std::fs::write(
            std::path::Path::new(&project.path).join(file_path),
            "line1\nline2\nline3\nline4\nconflict\n",
        )?;
        std::fs::write(
            std::path::Path::new(&project.path).join(file_path2),
            "file2\nbranch\n",
        )?;
        commit_all(&repository)?;
        let branch_commit = repository.head().unwrap().target().unwrap();
        let branch_commit_obj = repository.find_commit(branch_commit)?;

        let mut branch = create_virtual_branch(&gb_repo, &BranchCreateRequest::default())
            .expect("failed to create virtual branch");

        branch.head = branch_commit;
        branch.tree = branch_commit_obj.tree()?.id();
        branch.applied = false;
        let branch_id = &branch.id.clone();

        let branch_writer = branch::Writer::new(&gb_repo);
        branch_writer.write(&branch::Branch {
            name: "Our Awesome Branch".to_string(),
            ownership: Ownership {
                files: vec!["test.txt:1-5".try_into()?, "test2.txt:1-2".try_into()?],
            },
            ..branch
        })?;

        // update wd
        std::fs::write(
            std::path::Path::new(&project.path).join(file_path),
            "line1\nline2\nline3\nline4\nworking\n",
        )?;

        // apply branch which is now out of date and conflicting, which fails
        let result = apply_branch(&gb_repo, &project_repository, &branch_id);
        assert!(result.is_err());

        Ok(())
    }
}<|MERGE_RESOLUTION|>--- conflicted
+++ resolved
@@ -149,19 +149,10 @@
 
     let repo = &project_repository.git_repository;
 
-<<<<<<< HEAD
-    let default_target = match get_or_choose_default_target(
-        gb_repository,
-        &current_session_reader,
-        project_repository,
-    )
-    .context("failed to get default target")?
-=======
     let wd_tree = get_wd_tree(repo)?;
 
     let default_target = match get_default_target(&current_session_reader)
         .context("failed to get default target")?
->>>>>>> 5bce7264
     {
         Some(target) => target,
         None => return Ok(()),
@@ -466,27 +457,15 @@
                 .to_string();
             let branch_name = branch_name.replace("origin/", "");
 
-<<<<<<< HEAD
-                if virtual_branches.contains(&branch_name) {
-                    continue;
-                }
-                if branch_name == "HEAD" {
-                    continue;
-                }
-                if branch_name == "gitbutler/integration" {
-                    continue;
-                }
-=======
             if virtual_branches_names.contains(&branch_name) {
                 continue;
             }
             if branch_name == "HEAD" {
                 continue;
             }
-            if branch_name == "gitbutler/temp" {
+            if branch_name == "gitbutler/integration" {
                 continue;
             }
->>>>>>> 5bce7264
 
             match most_recent_branches_by_hash.get(&branch_oid) {
                 Some((_, existing_seconds)) => {
@@ -1574,11 +1553,7 @@
         target.branch_name
     ))?;
     let new_target_oid = new_target_commit.id();
-<<<<<<< HEAD
-
-=======
-    //
->>>>>>> 5bce7264
+
     // if the target has not changed, do nothing
     if new_target_oid == target.sha {
         return Ok(());
@@ -1604,32 +1579,6 @@
     let target_commit = repo.find_commit(target.sha)?;
     let target_tree = target_commit.tree()?;
 
-<<<<<<< HEAD
-=======
-    // check index for conflicts
-    let mut merge_index = repo
-        .merge_trees(
-            &target_tree,
-            &wd_tree,
-            &new_target_tree,
-            Some(&merge_options),
-        )
-        .context("failed to merge trees")?;
-
-    if merge_index.has_conflicts() {
-        // TODO: upstream won't merge, so unapply all the vbranches and reset the wd
-        bail!("merge conflict");
-    }
-
-    // write the currrent target sha to a temp branch as a parent
-    let my_ref = "refs/heads/gitbutler/integration";
-    repo.reference(my_ref, target.sha, true, "update target")?;
-    // get commit object from target.sha
-    let target_commit = repo.find_commit(target.sha)?;
-
-    // commit index to temp head for the merge
-    repo.set_head(my_ref).context("failed to set head")?;
->>>>>>> 5bce7264
     let (author, committer) = gb_repository.git_signatures()?;
 
     // ok, now we need to deal with a number of situations
@@ -1657,7 +1606,6 @@
             .find(|vbranch| vbranch.id == virtual_branch.id)
             .unwrap();
 
-<<<<<<< HEAD
         let mut tree_oid = virtual_branch.tree;
         if virtual_branch.applied {
             tree_oid = write_tree(
@@ -1710,27 +1658,6 @@
                 if merge_index.has_conflicts() {
                     // conflicts with head too, so abandon it for now
                     println!("conflicts");
-=======
-            // check index for conflicts
-            if merge_index.has_conflicts() {
-                // unapply branch for now
-                virtual_branch.applied = false;
-                writer.write(&virtual_branch)?;
-            } else {
-                // get the merge tree oid from writing the index out
-                let merge_tree_oid = merge_index
-                    .write_tree_to(repo)
-                    .context("failed to write tree")?;
-                // get tree from merge_tree_oid
-                let merge_tree = repo
-                    .find_tree(merge_tree_oid)
-                    .context("failed to find tree")?;
-
-                // if the merge_tree is the same as the new_target_tree and there are no files (uncommitted changes)
-                // then the vbranch is fully merged, so delete it
-                if merge_tree_oid == new_target_tree.id() && vbranch.files.is_empty() {
-                    writer.delete(&virtual_branch)?;
->>>>>>> 5bce7264
                 } else {
                     // does not conflict with head, so lets merge it and update the head
                     let merge_tree_oid = merge_index
@@ -1863,28 +1790,9 @@
         .context("failed to get or create currnt session")?;
     let current_session_reader = sessions::Reader::open(gb_repository, &current_session)
         .context("failed to open current session")?;
-<<<<<<< HEAD
-=======
-    let default_target = get_default_target(&current_session_reader)
-        .context("failed to get target")?
-        .context("no target found")?;
-
-    // read the base sha into an index
-    let git_repository = &project_repository.git_repository;
-    let base_commit = git_repository.find_commit(default_target.sha)?;
-    let base_tree = base_commit.tree()?;
->>>>>>> 5bce7264
-
-    let default_target = match get_or_choose_default_target(
-        gb_repository,
-        &current_session_reader,
-        project_repository,
-    ) {
-        Ok(Some(target)) => Ok(target),
-        Ok(None) => bail!("no default target"),
-        Err(e) => Err(e),
-    }
-    .context("failed to read default target")?;
+
+    let default_target =
+        get_default_target(&current_session_reader).context("failed to read default target")?;
     Ok(default_target)
 }
 
@@ -2085,7 +1993,6 @@
     Ok(tree_oid)
 }
 
-<<<<<<< HEAD
 fn _print_tree(repo: &git2::Repository, tree: &git2::Tree) -> Result<()> {
     println!("tree id: {:?}", tree.id());
     for entry in tree.iter() {
@@ -2101,8 +2008,6 @@
     Ok(())
 }
 
-=======
->>>>>>> 5bce7264
 pub fn commit(
     gb_repository: &gb_repository::Repository,
     project_repository: &project_repository::Repository,
@@ -3413,9 +3318,8 @@
         commit_all(&repository)?;
 
         target::Writer::new(&gb_repo).write_default(&target::Target {
-            branch_name: "origin/master".to_string(),
-            remote_name: "origin".to_string(),
-            remote_url: "origin".to_string(),
+            name: "origin/master".to_string(),
+            remote: "origin".to_string(),
             sha: repository.head().unwrap().target().unwrap(),
             behind: 0,
         })?;
@@ -3709,6 +3613,347 @@
     }
 
     #[test]
+    fn test_update_target_with_conflicts_in_vbranches() -> Result<()> {
+        let repository = test_repository()?;
+        let project = projects::Project::try_from(&repository)?;
+        let gb_repo_path = tempdir()?.path().to_str().unwrap().to_string();
+        let storage = storage::Storage::from_path(tempdir()?.path());
+        let user_store = users::Storage::new(storage.clone());
+        let project_store = projects::Storage::new(storage);
+        project_store.add_project(&project)?;
+
+        let gb_repo = gb_repository::Repository::open(
+            gb_repo_path,
+            project.id.clone(),
+            project_store,
+            user_store,
+        )?;
+        let project_repository = project_repository::Repository::open(&project)?;
+
+        let current_session = gb_repo.get_or_create_current_session()?;
+        let current_session_reader = sessions::Reader::open(&gb_repo, &current_session)?;
+        let branch_reader = branch::Reader::new(&current_session_reader);
+
+        // create a commit and set the target
+        let file_path = std::path::Path::new("test.txt");
+        std::fs::write(
+            std::path::Path::new(&project.path).join(file_path),
+            "line1\nline2\nline3\nline4\n",
+        )?;
+        let file_path2 = std::path::Path::new("test2.txt");
+        std::fs::write(
+            std::path::Path::new(&project.path).join(file_path2),
+            "line5\nline6\nline7\nline8\n",
+        )?;
+        let file_path3 = std::path::Path::new("test3.txt");
+        std::fs::write(
+            std::path::Path::new(&project.path).join(file_path3),
+            "line1\nline2\nfile3\n",
+        )?;
+        let file_path4 = std::path::Path::new("test3.txt");
+        std::fs::write(
+            std::path::Path::new(&project.path).join(file_path4),
+            "line1\nline2\nfile3\n",
+        )?;
+        commit_all(&repository)?;
+
+        target::Writer::new(&gb_repo).write_default(&target::Target {
+            branch_name: "origin/master".to_string(),
+            remote_name: "origin".to_string(),
+            remote_url: "origin".to_string(),
+            sha: repository.head().unwrap().target().unwrap(),
+            behind: 0,
+        })?;
+        update_gitbutler_integration(&gb_repo, &project_repository)?;
+
+        repository.set_head("refs/heads/master")?;
+        repository.checkout_head(Some(&mut git2::build::CheckoutBuilder::default().force()))?;
+
+        // add a commit to the target branch it's pointing to so there is something "upstream"
+        std::fs::write(
+            std::path::Path::new(&project.path).join(file_path),
+            "line1\nline2\nline3\nline4\nupstream\n",
+        )?;
+        std::fs::write(
+            std::path::Path::new(&project.path).join(file_path2),
+            "line5\nline6\nline7\nline8\n",
+        )?;
+        std::fs::write(
+            std::path::Path::new(&project.path).join(file_path3),
+            "line1\nline2\nfile3\nupstream\n",
+        )?;
+        commit_all(&repository)?;
+        let up_target = repository.head().unwrap().target().unwrap();
+
+        //update repo ref refs/remotes/origin/master to up_target oid
+        repository.reference(
+            "refs/remotes/origin/master",
+            up_target,
+            true,
+            "update target",
+        )?;
+
+        repository.set_head("refs/heads/gitbutler/integration")?;
+        repository.checkout_head(Some(&mut git2::build::CheckoutBuilder::default().force()))?;
+
+        // add a commit to the target branch it's pointing to so there is something "upstream"
+        std::fs::write(
+            std::path::Path::new(&project.path).join(file_path),
+            "line1\nline2\nline3\nline4\nupstream\n",
+        )?;
+        std::fs::write(
+            std::path::Path::new(&project.path).join(file_path2),
+            "line5\nline6\nline7\nline8\n",
+        )?;
+        std::fs::write(
+            std::path::Path::new(&project.path).join(file_path3),
+            "line1\nline2\nfile3\nupstream\n",
+        )?;
+
+        // test all our situations
+        // 1. unapplied branch, uncommitted conflicts
+        // 2. unapplied branch, committed conflicts but not uncommitted
+        // 3. unapplied branch, no conflicts
+        // 4. applied branch, uncommitted conflicts
+        // 5. applied branch, committed conflicts but not uncommitted
+        // 6. applied branch, no conflicts
+        // 7. applied branch with commits but everything is upstream, delete it
+
+        // create a vbranch
+        let branch1_id = create_virtual_branch(&gb_repo, &BranchCreateRequest::default())
+            .expect("failed to create virtual branch")
+            .id;
+        let branch2_id = create_virtual_branch(&gb_repo, &BranchCreateRequest::default())
+            .expect("failed to create virtual branch")
+            .id;
+        let branch3_id = create_virtual_branch(&gb_repo, &BranchCreateRequest::default())
+            .expect("failed to create virtual branch")
+            .id;
+        let branch4_id = create_virtual_branch(&gb_repo, &BranchCreateRequest::default())
+            .expect("failed to create virtual branch")
+            .id;
+        let branch5_id = create_virtual_branch(&gb_repo, &BranchCreateRequest::default())
+            .expect("failed to create virtual branch")
+            .id;
+        let branch6_id = create_virtual_branch(&gb_repo, &BranchCreateRequest::default())
+            .expect("failed to create virtual branch")
+            .id;
+        let branch7_id = create_virtual_branch(&gb_repo, &BranchCreateRequest::default())
+            .expect("failed to create virtual branch")
+            .id;
+
+        // situation 7: everything is upstream, delete it
+        std::fs::write(
+            std::path::Path::new(&project.path).join(file_path3),
+            "line1\nline2\nfile3\n",
+        )?;
+        update_branch(
+            &gb_repo,
+            branch::BranchUpdateRequest {
+                id: branch7_id.clone(),
+                name: Some("Situation 7".to_string()),
+                ownership: Some(Ownership::try_from("test.txt:1-5")?),
+                ..Default::default()
+            },
+        )?;
+        commit(
+            &gb_repo,
+            &project_repository,
+            &branch7_id,
+            "integrated commit",
+        )?;
+
+        unapply_branch(&gb_repo, &project_repository, &branch7_id)?;
+
+        // situation 1: unapplied branch, uncommitted conflicts
+        std::fs::write(
+            std::path::Path::new(&project.path).join(file_path),
+            "line1\nline2\nline3\nline4\nsit1.unapplied.conflict.uncommitted\n",
+        )?;
+        // reset other files
+        std::fs::write(
+            std::path::Path::new(&project.path).join(file_path2),
+            "line5\nline6\nline7\nline8\n",
+        )?;
+
+        update_branch(
+            &gb_repo,
+            branch::BranchUpdateRequest {
+                id: branch1_id.clone(),
+                name: Some("Situation 1".to_string()),
+                ownership: Some(Ownership::try_from("test.txt:1-5")?),
+                ..Default::default()
+            },
+        )?;
+        unapply_branch(&gb_repo, &project_repository, &branch1_id)?;
+
+        // situation 2: unapplied branch, committed conflicts but not uncommitted
+        std::fs::write(
+            std::path::Path::new(&project.path).join(file_path),
+            "line1\nline2\nline3\nline4\nsit2.unapplied.conflict.committed\n",
+        )?;
+
+        update_branch(
+            &gb_repo,
+            branch::BranchUpdateRequest {
+                id: branch2_id.clone(),
+                name: Some("Situation 2".to_string()),
+                ownership: Some(Ownership::try_from("test.txt:1-5")?),
+                ..Default::default()
+            },
+        )?;
+        commit(
+            &gb_repo,
+            &project_repository,
+            &branch2_id,
+            "commit conflicts",
+        )?;
+        std::fs::write(
+            std::path::Path::new(&project.path).join(file_path),
+            "sit2.fixed in uncomitted\nline1\nline2\nline3\nline4\nupstream\n",
+        )?;
+        update_branch(
+            &gb_repo,
+            branch::BranchUpdateRequest {
+                id: branch2_id.clone(),
+                ownership: Some(Ownership::try_from("test.txt:1-6")?),
+                ..Default::default()
+            },
+        )?;
+        unapply_branch(&gb_repo, &project_repository, &branch2_id)?;
+
+        // situation 3: unapplied branch, no conflicts
+        std::fs::write(
+            std::path::Path::new(&project.path).join(file_path),
+            "line1\nline2\nline3\nline4\n",
+        )?;
+        std::fs::write(
+            std::path::Path::new(&project.path).join(file_path2),
+            "sit3.no-conflict\nline5\nline6\nline7\nline8\n",
+        )?;
+        update_branch(
+            &gb_repo,
+            branch::BranchUpdateRequest {
+                id: branch3_id.clone(),
+                name: Some("Situation 3".to_string()),
+                ownership: Some(Ownership::try_from("test2.txt:1-5")?),
+                ..Default::default()
+            },
+        )?;
+        unapply_branch(&gb_repo, &project_repository, &branch3_id)?;
+
+        // situation 5: applied branch, committed conflicts but not uncommitted
+        std::fs::write(
+            std::path::Path::new(&project.path).join(file_path3),
+            "line1\nline2\nfile3\nsit5.applied.conflict.committed\n",
+        )?;
+        update_branch(
+            &gb_repo,
+            branch::BranchUpdateRequest {
+                id: branch5_id.clone(),
+                name: Some("Situation 5".to_string()),
+                ownership: Some(Ownership::try_from("test3.txt:1-4")?),
+                ..Default::default()
+            },
+        )?;
+        commit(
+            &gb_repo,
+            &project_repository,
+            &branch5_id,
+            "broken, but will fix",
+        )?;
+        std::fs::write(
+            std::path::Path::new(&project.path).join(file_path3),
+            "test\nline1\nline2\nfile3\nupstream\n",
+        )?;
+        update_branch(
+            &gb_repo,
+            branch::BranchUpdateRequest {
+                id: branch5_id.clone(),
+                ownership: Some(Ownership::try_from("test3.txt:1-5")?),
+                ..Default::default()
+            },
+        )?;
+
+        // situation 4: applied branch, uncommitted conflicts
+        std::fs::write(
+            std::path::Path::new(&project.path).join(file_path),
+            "line1\nline2\nline3\nline4\nsit4.applied.conflict.uncommitted\n",
+        )?;
+        update_branch(
+            &gb_repo,
+            branch::BranchUpdateRequest {
+                id: branch4_id.clone(),
+                name: Some("Situation 4".to_string()),
+                ownership: Some(Ownership::try_from("test.txt:1-5")?),
+                ..Default::default()
+            },
+        )?;
+
+        // situation 6: applied branch, no conflicts
+        std::fs::write(
+            std::path::Path::new(&project.path).join(file_path2),
+            "line5\nline6\nline7\nline8\nsit6.no-conflict.applied\n",
+        )?;
+        update_branch(
+            &gb_repo,
+            branch::BranchUpdateRequest {
+                id: branch6_id.clone(),
+                name: Some("Situation 6".to_string()),
+                ownership: Some(Ownership::try_from("test2.txt:1-5")?),
+                ..Default::default()
+            },
+        )?;
+
+        // update the target branch
+        update_branch_target(&gb_repo, &project_repository)?;
+
+        let branches = list_virtual_branches(&gb_repo, &project_repository, true)?;
+
+        // 1. unapplied branch, uncommitted conflicts
+        let branch = branches.iter().find(|b| b.id == branch1_id).unwrap();
+        assert_eq!(branch.active, false);
+        assert_eq!(branch.mergeable, false);
+        assert_eq!(branch.base_current, false);
+
+        // 2. unapplied branch, committed conflicts but not uncommitted
+        let branch = branches.iter().find(|b| b.id == branch2_id).unwrap();
+        assert_eq!(branch.active, false);
+        assert_eq!(branch.mergeable, true);
+        assert_eq!(branch.base_current, true);
+        assert_eq!(branch.commits.len(), 2);
+
+        // 3. unapplied branch, no conflicts
+        let branch = branches.iter().find(|b| b.id == branch3_id).unwrap();
+        assert_eq!(branch.active, false);
+        assert_eq!(branch.mergeable, true);
+        assert_eq!(branch.base_current, true);
+
+        // 4. applied branch, uncommitted conflicts
+        let branch = branches.iter().find(|b| b.id == branch4_id).unwrap();
+        assert_eq!(branch.active, false);
+        assert_eq!(branch.mergeable, false);
+        assert_eq!(branch.base_current, false);
+
+        // 5. applied branch, committed conflicts but not uncommitted
+        let branch = branches.iter().find(|b| b.id == branch5_id).unwrap();
+        assert_eq!(branch.active, false); // cannot merge history into new target
+        assert_eq!(branch.mergeable, false);
+        assert_eq!(branch.base_current, false);
+
+        // 6. applied branch, no conflicts
+        let branch = branches.iter().find(|b| b.id == branch6_id).unwrap();
+        assert_eq!(branch.active, true); // still applied
+
+        // 7. applied branch with commits but everything is upstream, delete it
+        // branch7 was integrated and deleted
+        let branch7 = branch_reader.read(&branch7_id);
+        assert!(branch7.is_err());
+
+        Ok(())
+    }
+
+    #[test]
     fn test_apply_unapply_branch() -> Result<()> {
         let repository = test_repository()?;
         let project = projects::Project::try_from(&repository)?;
@@ -3734,8 +3979,9 @@
         commit_all(&repository)?;
 
         target::Writer::new(&gb_repo).write_default(&target::Target {
-            name: "origin/master".to_string(),
-            remote: "origin".to_string(),
+            branch_name: "origin/master".to_string(),
+            remote_name: "origin".to_string(),
+            remote_url: "origin".to_string(),
             sha: repository.head().unwrap().target().unwrap(),
             behind: 0,
         })?;
