use std::{path, time};

use anyhow::Context;
use futures::executor::block_on;
use tauri::{AppHandle, Manager};

use crate::{paths::DataDir, watcher};

use super::{storage, storage::UpdateRequest, Project, ProjectId};

#[derive(Clone)]
pub struct Controller {
    local_data_dir: DataDir,
    projects_storage: storage::Storage,
    watchers: Option<watcher::Watchers>,
}

impl TryFrom<&AppHandle> for Controller {
    type Error = anyhow::Error;

    fn try_from(value: &AppHandle) -> Result<Self, Self::Error> {
        Ok(Self {
            local_data_dir: DataDir::try_from(value)?,
            projects_storage: storage::Storage::try_from(value)?,
            watchers: Some(value.state::<watcher::Watchers>().inner().clone()),
        })
    }
}

impl From<&DataDir> for Controller {
    fn from(value: &DataDir) -> Self {
        Self {
            local_data_dir: value.clone(),
            projects_storage: storage::Storage::from(value),
            watchers: None,
        }
    }
}

impl Controller {
    pub fn add(&self, path: &path::Path) -> Result<Project, AddError> {
        let all_projects = self
            .projects_storage
            .list()
            .context("failed to list projects from storage")?;
        if all_projects.iter().any(|project| project.path == path) {
            return Err(AddError::AlreadyExists);
        }
        if !path.exists() {
            return Err(AddError::PathNotFound);
        }
        if !path.is_dir() {
            return Err(AddError::NotADirectory);
        }
        if !path.join(".git").exists() {
            return Err(AddError::NotAGitRepository);
        };

        let id = uuid::Uuid::new_v4().to_string();

        // title is the base name of the file
        let title = path
            .iter()
            .last()
            .map_or_else(|| id.clone(), |p| p.to_str().unwrap().to_string());

        let project = Project {
            id: ProjectId::generate(),
            title,
            path: path.to_path_buf(),
            api: None,
            ..Default::default()
        };

        self.projects_storage
            .add(&project)
            .context("failed to add project to storage")?;

        if let Some(watchers) = &self.watchers {
            block_on(watchers.watch(&project))?;
        }

        Ok(project)
    }

    pub fn update(&self, project: &UpdateRequest) -> Result<Project, UpdateError> {
        let updated = self
            .projects_storage
            .update(project)
            .map_err(|error| match error {
                super::storage::Error::NotFound => UpdateError::NotFound,
                error => UpdateError::Other(error.into()),
            })?;

        if let Some(watchers) = &self.watchers {
<<<<<<< HEAD
            if let Err(error) = block_on(watchers.post(watcher::Event::FetchGitbutlerData(
                project.id.clone(),
                time::SystemTime::now(),
            ))) {
                tracing::error!(
                    project_id = %project.id,
                    ?error,
                    "failed to post fetch project event"
                );
            }
=======
            if let Some(api) = &project.api {
                if api.sync {
                    if let Err(error) = block_on(watchers.post(watcher::Event::FetchGitbutlerData(
                        project.id.clone(),
                        time::SystemTime::now(),
                    ))) {
                        tracing::error!(
                            project_id = &project.id,
                            ?error,
                            "failed to post fetch project event"
                        );
                    }
                }
>>>>>>> 5dc19be8

                if let Err(error) =
                    block_on(watchers.post(watcher::Event::PushGitbutlerData(project.id.clone())))
                {
                    tracing::error!(
                        project_id = %project.id,
                        ?error,
                        "failed to post push project event"
                    );
                }
            }
        }

        Ok(updated)
    }

    pub fn get(&self, id: &ProjectId) -> Result<Project, GetError> {
        self.projects_storage.get(id).map_err(|error| match error {
            super::storage::Error::NotFound => GetError::NotFound,
            error => GetError::Other(error.into()),
        })
    }

    pub fn list(&self) -> Result<Vec<Project>, ListError> {
        self.projects_storage
            .list()
            .map_err(|error| ListError::Other(error.into()))
    }

    pub fn delete(&self, id: &ProjectId) -> Result<(), DeleteError> {
        let project = match self.projects_storage.get(id) {
            Ok(project) => Ok(project),
            Err(super::storage::Error::NotFound) => return Ok(()),
            Err(error) => Err(DeleteError::Other(error.into())),
        }?;

        if let Some(watchers) = &self.watchers {
            if let Err(error) = block_on(watchers.stop(id)) {
                tracing::error!(
                    project_id = %id,
                    ?error,
                    "failed to stop watcher for project",
                );
            }
        }

        self.projects_storage
            .purge(&project.id)
            .map_err(|error| DeleteError::Other(error.into()))?;

        if let Err(error) = std::fs::remove_dir_all(
            self.local_data_dir
                .to_path_buf()
                .join("projects")
                .join(&project.id.to_string()),
        ) {
            tracing::error!(project_id = %id, ?error, "failed to remove project data",);
        }

        Ok(())
    }
}

#[derive(Debug, thiserror::Error)]
pub enum DeleteError {
    #[error(transparent)]
    Other(anyhow::Error),
}

#[derive(Debug, thiserror::Error)]
pub enum ListError {
    #[error(transparent)]
    Other(#[from] anyhow::Error),
}

#[derive(Debug, thiserror::Error)]
pub enum GetError {
    #[error("project not found")]
    NotFound,
    #[error(transparent)]
    Other(#[from] anyhow::Error),
}

#[derive(Debug, thiserror::Error)]
pub enum UpdateError {
    #[error("project not found")]
    NotFound,
    #[error(transparent)]
    Other(#[from] anyhow::Error),
}

#[derive(Debug, thiserror::Error)]
pub enum AddError {
    #[error("not a directory")]
    NotADirectory,
    #[error("not a git repository")]
    NotAGitRepository,
    #[error("path not found")]
    PathNotFound,
    #[error("project already exists")]
    AlreadyExists,
    #[error(transparent)]
    Other(#[from] anyhow::Error),
}<|MERGE_RESOLUTION|>--- conflicted
+++ resolved
@@ -93,35 +93,22 @@
             })?;
 
         if let Some(watchers) = &self.watchers {
-<<<<<<< HEAD
-            if let Err(error) = block_on(watchers.post(watcher::Event::FetchGitbutlerData(
-                project.id.clone(),
-                time::SystemTime::now(),
-            ))) {
-                tracing::error!(
-                    project_id = %project.id,
-                    ?error,
-                    "failed to post fetch project event"
-                );
-            }
-=======
             if let Some(api) = &project.api {
                 if api.sync {
                     if let Err(error) = block_on(watchers.post(watcher::Event::FetchGitbutlerData(
-                        project.id.clone(),
+                        project.id,
                         time::SystemTime::now(),
                     ))) {
                         tracing::error!(
-                            project_id = &project.id,
+                            project_id = %project.id,
                             ?error,
                             "failed to post fetch project event"
                         );
                     }
                 }
->>>>>>> 5dc19be8
 
                 if let Err(error) =
-                    block_on(watchers.post(watcher::Event::PushGitbutlerData(project.id.clone())))
+                    block_on(watchers.post(watcher::Event::PushGitbutlerData(project.id)))
                 {
                     tracing::error!(
                         project_id = %project.id,
@@ -173,7 +160,7 @@
             self.local_data_dir
                 .to_path_buf()
                 .join("projects")
-                .join(&project.id.to_string()),
+                .join(project.id.to_string()),
         ) {
             tracing::error!(project_id = %id, ?error, "failed to remove project data",);
         }
