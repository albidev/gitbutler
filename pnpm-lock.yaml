--- conflicted
+++ resolved
@@ -250,17 +250,10 @@
         specifier: ^1.2.0
         version: 1.2.0(svelte@5.0.0-next.243)
       tauri-plugin-log-api:
-<<<<<<< HEAD
-        specifier: github:tauri-apps/tauri-plugin-log#v1
-        version: https://codeload.github.com/tauri-apps/tauri-plugin-log/tar.gz/cc86b2d9878d6ec02c9f25bd48292621a4bc2a6f
-      tauri-plugin-store-api:
-        specifier: github:tauri-apps/tauri-plugin-store#v1
-=======
         specifier: https://github.com/tauri-apps/tauri-plugin-log#v1
         version: https://codeload.github.com/tauri-apps/tauri-plugin-log/tar.gz/cc86b2d9878d6ec02c9f25bd48292621a4bc2a6f
       tauri-plugin-store-api:
         specifier: https://github.com/tauri-apps/tauri-plugin-store#v1
->>>>>>> 4ddc6a9a
         version: https://codeload.github.com/tauri-apps/tauri-plugin-store/tar.gz/2352f0bda53b4725ef1d2f51cd5774e4396a20d1
       tinykeys:
         specifier: ^2.1.0
