use std::borrow::{Borrow, Cow};
#[cfg(target_family = "unix")]
use std::os::unix::prelude::PermissionsExt;
use std::time::SystemTime;
use std::{
    collections::HashMap,
    hash::Hash,
    path::{Path, PathBuf},
    time, vec,
};

use anyhow::{anyhow, bail, Context, Result};
use bstr::{BStr, BString, ByteSlice, ByteVec};
use diffy::{apply_bytes as diffy_apply, Line, Patch};
use git2_hooks::HookResult;
use regex::Regex;
use serde::Serialize;

use super::integration::get_workspace_head;
use super::{
    branch::{
        self, Branch, BranchCreateRequest, BranchId, BranchOwnershipClaims, Hunk, OwnershipClaim,
    },
    branch_to_remote_branch, errors, target, RemoteBranch, VirtualBranchesHandle,
};
use crate::git::diff::{diff_files_into_hunks, trees, FileDiff};
use crate::id::Id;
use crate::virtual_branches::branch::HunkHash;
use crate::{
    askpass::AskpassBroker,
    dedup::{dedup, dedup_fmt},
    git::{
        self,
        diff::{self},
        Commit, Refname, RemoteRefname,
    },
    keys,
    project_repository::{self, conflicts, LogUntil},
    reader, users,
};
use crate::{error::Error, git::diff::GitHunk};

type AppliedStatuses = Vec<(branch::Branch, BranchStatus)>;

// this struct is a mapping to the view `Branch` type in Typescript
// found in src-tauri/src/routes/repo/[project_id]/types.ts
// it holds a materialized view for presentation purposes of the Branch struct in Rust
// which is our persisted data structure for virtual branches
//
// it is not persisted, it is only used for presentation purposes through the ipc
//
#[derive(Debug, PartialEq, Clone, Serialize)]
#[serde(rename_all = "camelCase")]
#[allow(clippy::struct_excessive_bools)]
pub struct VirtualBranch {
    pub id: BranchId,
    pub name: String,
    pub notes: String,
    pub active: bool,
    pub files: Vec<VirtualBranchFile>,
    pub commits: Vec<VirtualBranchCommit>,
    pub requires_force: bool, // does this branch require a force push to the upstream?
    pub conflicted: bool, // is this branch currently in a conflicted state (only for the workspace)
    pub order: usize,     // the order in which this branch should be displayed in the UI
    pub upstream: Option<RemoteBranch>, // the upstream branch where this branch pushes to, if any
    pub upstream_name: Option<String>, // the upstream branch where this branch will push to on next push
    pub base_current: bool, // is this vbranch based on the current base branch? if false, this needs to be manually merged with conflicts
    pub ownership: BranchOwnershipClaims,
    pub updated_at: u128,
    pub selected_for_changes: bool,
    pub head: git::Oid,
}

#[derive(Debug, PartialEq, Clone, Serialize)]
#[serde(rename_all = "camelCase")]
pub struct VirtualBranches {
    pub branches: Vec<VirtualBranch>,
    pub skipped_files: Vec<git::diff::FileDiff>,
}

// this is the struct that maps to the view `Commit` type in Typescript
// it is derived from walking the git commits between the `Branch.head` commit
// and the `Target.sha` commit, or, everything that is uniquely committed to
// the virtual branch we assign it to. an array of them are returned as part of
// the `VirtualBranch` struct
//
// it is not persisted, it is only used for presentation purposes through the ipc
//
#[derive(Debug, PartialEq, Clone, Serialize)]
#[serde(rename_all = "camelCase")]
pub struct VirtualBranchCommit {
    pub id: git::Oid,
    #[serde(serialize_with = "crate::serde::as_string_lossy")]
    pub description: BString,
    pub created_at: u128,
    pub author: Author,
    pub is_remote: bool,
    pub files: Vec<VirtualBranchFile>,
    pub is_integrated: bool,
    pub parent_ids: Vec<git::Oid>,
    pub branch_id: BranchId,
}

// this struct is a mapping to the view `File` type in Typescript
// found in src-tauri/src/routes/repo/[project_id]/types.ts
// it holds a materialized view for presentation purposes of one entry of the
// `Branch.ownership` vector in Rust. an array of them are returned as part of
// the `VirtualBranch` struct, which map to each entry of the `Branch.ownership` vector
//
// it is not persisted, it is only used for presentation purposes through the ipc
//
#[derive(Debug, PartialEq, Clone, Serialize)]
#[serde(rename_all = "camelCase")]
pub struct VirtualBranchFile {
    // TODO(ST): `id` is just `path` as string - UI could adapt and avoid this copy.
    pub id: String,
    pub path: PathBuf,
    pub hunks: Vec<VirtualBranchHunk>,
    pub modified_at: u128,
    pub conflicted: bool,
    pub binary: bool,
    pub large: bool,
}

// this struct is a mapping to the view `Hunk` type in Typescript
// found in src-tauri/src/routes/repo/[project_id]/types.ts
// it holds a materialized view for presentation purposes of one entry of
// each hunk in one `Branch.ownership` vector entry in Rust.
// an array of them are returned as part of the `VirtualBranchFile` struct
//
// it is not persisted, it is only used for presentation purposes through the ipc
//
#[derive(Debug, PartialEq, Clone, Serialize)]
#[serde(rename_all = "camelCase")]
pub struct VirtualBranchHunk {
    pub id: String,
    #[serde(serialize_with = "crate::serde::as_string_lossy")]
    pub diff: BString,
    pub modified_at: u128,
    pub file_path: PathBuf,
    #[serde(serialize_with = "crate::serde::hash_to_hex")]
    pub hash: HunkHash,
    pub old_start: u32,
    pub start: u32,
    pub end: u32,
    pub binary: bool,
    pub locked: bool,
    pub locked_to: Option<Box<[diff::HunkLock]>>,
    pub change_type: diff::ChangeType,
}

/// Lifecycle
impl VirtualBranchHunk {
    pub(crate) fn gen_id(new_start: u32, new_lines: u32) -> String {
        format!("{}-{}", new_start, new_start + new_lines)
    }
    fn from_git_hunk(
        project_path: &Path,
        file_path: PathBuf,
        hunk: GitHunk,
        mtimes: &mut MTimeCache,
    ) -> Self {
        let hash = Hunk::hash_diff(hunk.diff_lines.as_ref());
        Self {
            id: Self::gen_id(hunk.new_start, hunk.new_lines),
            modified_at: mtimes.mtime_by_path(project_path.join(&file_path)),
            file_path,
            diff: hunk.diff_lines,
            old_start: hunk.old_start,
            start: hunk.new_start,
            end: hunk.new_start + hunk.new_lines,
            binary: hunk.binary,
            hash,
            locked: hunk.locked_to.len() > 0,
            locked_to: Some(hunk.locked_to),
            change_type: hunk.change_type,
        }
    }
}

#[derive(Debug, Serialize, Hash, Clone, PartialEq, Eq)]
#[serde(rename_all = "camelCase")]
pub struct Author {
    pub name: String,
    pub email: String,
    pub gravatar_url: url::Url,
}

impl From<git::Signature<'_>> for Author {
    fn from(value: git::Signature) -> Self {
        let name = value.name().unwrap_or_default().to_string();
        let email = value.email().unwrap_or_default().to_string();

        let gravatar_url = url::Url::parse(&format!(
            "https://www.gravatar.com/avatar/{:x}?s=100&r=g&d=retro",
            md5::compute(email.to_lowercase())
        ))
        .unwrap();

        Author {
            name,
            email,
            gravatar_url,
        }
    }
}

pub fn normalize_branch_name(name: &str) -> String {
    let pattern = Regex::new("[^A-Za-z0-9_/.#]+").unwrap();
    pattern.replace_all(name, "-").to_string()
}

pub fn apply_branch(
    project_repository: &project_repository::Repository,
    branch_id: &BranchId,
    signing_key: Option<&keys::PrivateKey>,
    user: Option<&users::User>,
) -> Result<(), errors::ApplyBranchError> {
    if project_repository.is_resolving() {
        return Err(errors::ApplyBranchError::Conflict(
            errors::ProjectConflict {
                project_id: project_repository.project().id,
            },
        ));
    }
    let repo = &project_repository.git_repository;

    let vb_state = VirtualBranchesHandle::new(&project_repository.project().gb_dir());
    let Some(default_target) = vb_state
        .try_get_default_target()
        .context("failed to get default target")?
    else {
        return Err(errors::ApplyBranchError::DefaultTargetNotSet(
            errors::DefaultTargetNotSet {
                project_id: project_repository.project().id,
            },
        ));
    };

    let mut branch = match vb_state.get_branch(branch_id) {
        Ok(branch) => Ok(branch),
        Err(reader::Error::NotFound) => Err(errors::ApplyBranchError::BranchNotFound(
            errors::BranchNotFound {
                project_id: project_repository.project().id,
                branch_id: *branch_id,
            },
        )),
        Err(error) => Err(errors::ApplyBranchError::Other(error.into())),
    }?;

    if branch.applied {
        return Ok(());
    }

    let target_commit = repo
        .find_commit(default_target.sha)
        .context("failed to find target commit")?;
    let target_tree = target_commit.tree().context("failed to get target tree")?;

    // calculate the merge base and make sure it's the same as the target commit
    // if not, we need to merge or rebase the branch to get it up to date

    let merge_base = repo
        .merge_base(default_target.sha, branch.head)
        .context(format!(
            "failed to find merge base between {} and {}",
            default_target.sha, branch.head
        ))?;
    if merge_base != default_target.sha {
        // Branch is out of date, merge or rebase it
        let merge_base_tree = repo
            .find_commit(merge_base)
            .context(format!("failed to find merge base commit {}", merge_base))?
            .tree()
            .context("failed to find merge base tree")?;

        let branch_tree = repo
            .find_tree(branch.tree)
            .context("failed to find branch tree")?;

        let mut merge_index = repo
            .merge_trees(&merge_base_tree, &branch_tree, &target_tree)
            .context("failed to merge trees")?;

        if merge_index.has_conflicts() {
            // currently we can only deal with the merge problem branch
            for mut branch in
                super::get_status_by_branch(project_repository, Some(&target_commit.id()))?
                    .0
                    .into_iter()
                    .map(|(branch, _)| branch)
                    .filter(|branch| branch.applied)
            {
                branch.applied = false;
                vb_state.set_branch(branch)?;
            }

            // apply the branch
            branch.applied = true;
            vb_state.set_branch(branch)?;

            // checkout the conflicts
            repo.checkout_index(&mut merge_index)
                .allow_conflicts()
                .conflict_style_merge()
                .force()
                .checkout()
                .context("failed to checkout index")?;

            // mark conflicts
            let conflicts = merge_index
                .conflicts()
                .context("failed to get merge index conflicts")?;
            let mut merge_conflicts = Vec::new();
            for path in conflicts.flatten() {
                if let Some(ours) = path.our {
                    let path = std::str::from_utf8(&ours.path)
                        .context("failed to convert path to utf8")?
                        .to_string();
                    merge_conflicts.push(path);
                }
            }
            conflicts::mark(
                project_repository,
                &merge_conflicts,
                Some(default_target.sha),
            )?;

            return Ok(());
        }

        let head_commit = repo
            .find_commit(branch.head)
            .context("failed to find head commit")?;

        let merged_branch_tree_oid = merge_index
            .write_tree_to(repo)
            .context("failed to write tree")?;

        let merged_branch_tree = repo
            .find_tree(merged_branch_tree_oid)
            .context("failed to find tree")?;

        let ok_with_force_push = project_repository.project().ok_with_force_push;
        if branch.upstream.is_some() && !ok_with_force_push {
            // branch was pushed to upstream, and user doesn't like force pushing.
            // create a merge commit to avoid the need of force pushing then.

            let new_branch_head = project_repository.commit(
                user,
                format!(
                    "Merged {}/{} into {}",
                    default_target.branch.remote(),
                    default_target.branch.branch(),
                    branch.name
                )
                .as_str(),
                &merged_branch_tree,
                &[&head_commit, &target_commit],
                signing_key,
            )?;

            // ok, update the virtual branch
            branch.head = new_branch_head;
            branch.tree = merged_branch_tree_oid;
            vb_state.set_branch(branch.clone())?;
        } else {
            // branch was not pushed to upstream yet. attempt a rebase,
            let (_, committer) = project_repository.git_signatures(user)?;
            let mut rebase_options = git2::RebaseOptions::new();
            rebase_options.quiet(true);
            rebase_options.inmemory(true);
            let mut rebase = repo
                .rebase(
                    Some(branch.head),
                    Some(target_commit.id()),
                    None,
                    Some(&mut rebase_options),
                )
                .context("failed to rebase")?;

            let mut rebase_success = true;
            // check to see if these commits have already been pushed
            let mut last_rebase_head = branch.head;
            while rebase.next().is_some() {
                let index = rebase
                    .inmemory_index()
                    .context("failed to get inmemory index")?;
                if index.has_conflicts() {
                    rebase_success = false;
                    break;
                }

                if let Ok(commit_id) = rebase.commit(None, &committer.clone().into(), None) {
                    last_rebase_head = commit_id.into();
                } else {
                    rebase_success = false;
                    break;
                }
            }

            if rebase_success {
                // rebase worked out, rewrite the branch head
                rebase.finish(None).context("failed to finish rebase")?;
                branch.head = last_rebase_head;
                branch.tree = merged_branch_tree_oid;
            } else {
                // rebase failed, do a merge commit
                rebase.abort().context("failed to abort rebase")?;

                // get tree from merge_tree_oid
                let merge_tree = repo
                    .find_tree(merged_branch_tree_oid)
                    .context("failed to find tree")?;

                // commit the merge tree oid
                let new_branch_head = project_repository
                    .commit(
                        user,
                        format!(
                            "Merged {}/{} into {}",
                            default_target.branch.remote(),
                            default_target.branch.branch(),
                            branch.name
                        )
                        .as_str(),
                        &merge_tree,
                        &[&head_commit, &target_commit],
                        signing_key,
                    )
                    .context("failed to commit merge")?;

                branch.head = new_branch_head;
                branch.tree = merged_branch_tree_oid;
            }
        }
    }

    let wd_tree = project_repository.get_wd_tree()?;

    let branch_tree = repo
        .find_tree(branch.tree)
        .context("failed to find branch tree")?;

    // check index for conflicts
    let mut merge_index = repo
        .merge_trees(&target_tree, &wd_tree, &branch_tree)
        .context("failed to merge trees")?;

    if merge_index.has_conflicts() {
        return Err(errors::ApplyBranchError::BranchConflicts(*branch_id));
    }

    // apply the branch
    branch.applied = true;
    vb_state.set_branch(branch)?;

    ensure_selected_for_changes(&vb_state).context("failed to ensure selected for changes")?;

    // checkout the merge index
    repo.checkout_index(&mut merge_index)
        .force()
        .checkout()
        .context("failed to checkout index")?;

    super::integration::update_gitbutler_integration(&vb_state, project_repository)?;

    Ok(())
}

pub fn unapply_ownership(
    project_repository: &project_repository::Repository,
    ownership: &BranchOwnershipClaims,
) -> Result<(), errors::UnapplyOwnershipError> {
    if conflicts::is_resolving(project_repository) {
        return Err(errors::UnapplyOwnershipError::Conflict(
            errors::ProjectConflict {
                project_id: project_repository.project().id,
            },
        ));
    }

    let vb_state = VirtualBranchesHandle::new(&project_repository.project().gb_dir());

    let Some(default_target) = vb_state
        .try_get_default_target()
        .context("failed to get default target")?
    else {
        return Err(errors::UnapplyOwnershipError::DefaultTargetNotSet(
            errors::DefaultTargetNotSet {
                project_id: project_repository.project().id,
            },
        ));
    };

    let applied_branches = vb_state
        .list_branches()
        .context("failed to read virtual branches")?
        .into_iter()
        .filter(|b| b.applied)
        .collect::<Vec<_>>();

    let integration_commit_id =
        super::integration::get_workspace_head(&vb_state, project_repository)?;

    let (applied_statuses, _) = get_applied_status(
        project_repository,
        &integration_commit_id,
        &default_target.sha,
        applied_branches,
    )
    .context("failed to get status by branch")?;

    let hunks_to_unapply = applied_statuses
        .iter()
        .map(
            |(_branch, branch_files)| -> Result<Vec<(PathBuf, &diff::GitHunk)>> {
                let mut hunks_to_unapply = Vec::new();
                for (path, hunks) in branch_files {
                    let ownership_hunks: Vec<&Hunk> = ownership
                        .claims
                        .iter()
                        .filter(|o| o.file_path == *path)
                        .flat_map(|f| &f.hunks)
                        .collect();
                    for hunk in hunks {
                        if ownership_hunks.contains(&&Hunk::from(hunk)) {
                            hunks_to_unapply.push((path.clone(), hunk));
                        }
                    }
                }

                hunks_to_unapply.sort_by(|a, b| a.1.old_start.cmp(&b.1.old_start));

                Ok(hunks_to_unapply)
            },
        )
        .collect::<Result<Vec<_>>>()?
        .into_iter()
        .flatten()
        .collect::<Vec<_>>();

    let mut diff = HashMap::new();
    for h in hunks_to_unapply {
        if let Some(reversed_hunk) = diff::reverse_hunk(h.1) {
            diff.entry(h.0).or_insert_with(Vec::new).push(reversed_hunk);
        } else {
            return Err(errors::UnapplyOwnershipError::Other(anyhow::anyhow!(
                "failed to reverse hunk"
            )));
        }
    }

    let repo = &project_repository.git_repository;

    let target_commit = repo
        .find_commit(integration_commit_id)
        .context("failed to find target commit")?;

    let base_tree = target_commit.tree().context("failed to get target tree")?;
    let final_tree = applied_statuses.into_iter().fold(
        target_commit.tree().context("failed to get target tree"),
        |final_tree, status| {
            let final_tree = final_tree?;
            let tree_oid = write_tree(project_repository, &integration_commit_id, status.1)?;
            let branch_tree = repo.find_tree(tree_oid)?;
            let mut result = repo.merge_trees(&base_tree, &final_tree, &branch_tree)?;
            let final_tree_oid = result.write_tree_to(repo)?;
            repo.find_tree(final_tree_oid)
                .context("failed to find tree")
        },
    )?;

    let final_tree_oid = write_tree_onto_tree(project_repository, &final_tree, diff)?;
    let final_tree = repo
        .find_tree(final_tree_oid)
        .context("failed to find tree")?;

    repo.checkout_tree(&final_tree)
        .force()
        .remove_untracked()
        .checkout()
        .context("failed to checkout tree")?;

    super::integration::update_gitbutler_integration(&vb_state, project_repository)?;

    Ok(())
}

// reset a file in the project to the index state
pub fn reset_files(
    project_repository: &project_repository::Repository,
    files: &Vec<String>,
) -> Result<(), errors::UnapplyOwnershipError> {
    if conflicts::is_resolving(project_repository) {
        return Err(errors::UnapplyOwnershipError::Conflict(
            errors::ProjectConflict {
                project_id: project_repository.project().id,
            },
        ));
    }

    // for each tree, we need to checkout the entry from the index at that path
    // or if it doesn't exist, remove the file from the working directory
    let repo = &project_repository.git_repository;
    let index = repo.index().context("failed to get index")?;
    for file in files {
        let entry = index.get_path(Path::new(file), 0);
        if entry.is_some() {
            repo.checkout_index_path(Path::new(file))
                .context("failed to checkout index")?;
        } else {
            // find the project root
            let project_root = &project_repository.project().path;
            let path = Path::new(file);
            //combine the project root with the file path
            let path = &project_root.join(path);
            std::fs::remove_file(path).context("failed to remove file")?;
        }
    }

    Ok(())
}

// to unapply a branch, we need to write the current tree out, then remove those file changes from the wd
pub fn unapply_branch(
    project_repository: &project_repository::Repository,
    branch_id: &BranchId,
) -> Result<Option<branch::Branch>, errors::UnapplyBranchError> {
    let vb_state = VirtualBranchesHandle::new(&project_repository.project().gb_dir());

    let mut target_branch = vb_state
        .get_branch(branch_id)
        .map_err(|error| match error {
            reader::Error::NotFound => {
                errors::UnapplyBranchError::BranchNotFound(errors::BranchNotFound {
                    project_id: project_repository.project().id,
                    branch_id: *branch_id,
                })
            }
            error => errors::UnapplyBranchError::Other(error.into()),
        })?;

    if !target_branch.applied {
        return Ok(Some(target_branch));
    }

    let Some(default_target) = vb_state
        .try_get_default_target()
        .context("failed to get default target")?
    else {
        return Err(errors::UnapplyBranchError::DefaultTargetNotSet(
            errors::DefaultTargetNotSet {
                project_id: project_repository.project().id,
            },
        ));
    };

    let repo = &project_repository.git_repository;
    let target_commit = repo
        .find_commit(default_target.sha)
        .context("failed to find target commit")?;

    let final_tree = if conflicts::is_resolving(project_repository) {
        {
            target_branch.applied = false;
            target_branch.selected_for_changes = None;
            vb_state.set_branch(target_branch.clone())?;
        }
        conflicts::clear(project_repository).context("failed to clear conflicts")?;
        target_commit.tree().context("failed to get target tree")?
    } else {
        // if we are not resolving, we need to merge the rest of the applied branches
        let applied_branches = vb_state
            .list_branches()
            .context("failed to read virtual branches")?
            .into_iter()
            .filter(|b| b.applied)
            .collect::<Vec<_>>();

        let integration_commit =
            super::integration::update_gitbutler_integration(&vb_state, project_repository)?;

        let (applied_statuses, _) = get_applied_status(
            project_repository,
            &integration_commit,
            &default_target.sha,
            applied_branches,
        )
        .context("failed to get status by branch")?;

        let status = applied_statuses
            .iter()
            .find(|(s, _)| s.id == target_branch.id)
            .context("failed to find status for branch");

        if let Ok((branch, files)) = status {
            update_conflict_markers(project_repository, files)?;
            if files.is_empty() && branch.head == default_target.sha {
                // if there is nothing to unapply, remove the branch straight away
                vb_state
                    .remove_branch(target_branch.id)
                    .context("Failed to remove branch")?;

                ensure_selected_for_changes(&vb_state)
                    .context("failed to ensure selected for changes")?;

                project_repository.delete_branch_reference(&target_branch)?;
                return Ok(None);
            }

            target_branch.tree = write_tree(project_repository, &target_branch.head, files)?;
            target_branch.applied = false;
            target_branch.selected_for_changes = None;
            vb_state.set_branch(target_branch.clone())?;
        }

        let target_commit = repo
            .find_commit(default_target.sha)
            .context("failed to find target commit")?;

        // ok, update the wd with the union of the rest of the branches
        let base_tree = target_commit.tree().context("failed to get target tree")?;

        // go through the other applied branches and merge them into the final tree
        // then check that out into the working directory
        let final_tree = applied_statuses
            .into_iter()
            .filter(|(branch, _)| &branch.id != branch_id)
            .fold(
                target_commit.tree().context("failed to get target tree"),
                |final_tree, status| {
                    let final_tree = final_tree?;
                    let branch = status.0;
                    let tree_oid = write_tree(project_repository, &branch.head, status.1)?;
                    let branch_tree = repo.find_tree(tree_oid)?;
                    let mut result = repo.merge_trees(&base_tree, &final_tree, &branch_tree)?;
                    let final_tree_oid = result.write_tree_to(repo)?;
                    repo.find_tree(final_tree_oid)
                        .context("failed to find tree")
                },
            )?;

        ensure_selected_for_changes(&vb_state).context("failed to ensure selected for changes")?;

        final_tree
    };

    // checkout final_tree into the working directory
    repo.checkout_tree(&final_tree)
        .force()
        .remove_untracked()
        .checkout()
        .context("failed to checkout tree")?;

    super::integration::update_gitbutler_integration(&vb_state, project_repository)?;

    Ok(Some(target_branch))
}

fn find_base_tree<'a>(
    repo: &'a git::Repository,
    branch_commit: &'a git::Commit<'a>,
    target_commit: &'a git::Commit<'a>,
) -> Result<git::Tree<'a>> {
    // find merge base between target_commit and branch_commit
    let merge_base = repo
        .merge_base(target_commit.id(), branch_commit.id())
        .context("failed to find merge base")?;
    // turn oid into a commit
    let merge_base_commit = repo
        .find_commit(merge_base)
        .context("failed to find merge base commit")?;
    let base_tree = merge_base_commit
        .tree()
        .context("failed to get base tree object")?;
    Ok(base_tree)
}

pub fn list_virtual_branches(
    project_repository: &project_repository::Repository,
) -> Result<(Vec<VirtualBranch>, Vec<diff::FileDiff>), errors::ListVirtualBranchesError> {
    let mut branches: Vec<VirtualBranch> = Vec::new();

    let vb_state = VirtualBranchesHandle::new(&project_repository.project().gb_dir());
    let default_target = vb_state
        .get_default_target()
        .context("failed to get default target")?;

    let integration_commit_id =
        super::integration::get_workspace_head(&vb_state, project_repository)?;
    let integration_commit = project_repository
        .git_repository
        .find_commit(integration_commit_id)
        .unwrap();

    super::integration::update_gitbutler_integration_with_commit(
        &vb_state,
        project_repository,
        Some(integration_commit_id),
    )?;

    let (statuses, skipped_files) =
        get_status_by_branch(project_repository, Some(&integration_commit.id()))?;
    let max_selected_for_changes = statuses
        .iter()
        .filter_map(|(branch, _)| branch.selected_for_changes)
        .max()
        .unwrap_or(-1);

    for (branch, files) in statuses {
        let repo = &project_repository.git_repository;
        update_conflict_markers(project_repository, &files)?;

        let upstream_branch = match branch
            .upstream
            .as_ref()
            .map(|name| repo.find_branch(&git::Refname::from(name)))
            .transpose()
        {
            Err(git::Error::NotFound(_)) => Ok(None),
            Err(error) => Err(error),
            Ok(branch) => Ok(branch),
        }
        .context(format!(
            "failed to find upstream branch for {}",
            branch.name
        ))?;

        let upstram_branch_commit = upstream_branch
            .as_ref()
            .map(git::Branch::peel_to_commit)
            .transpose()
            .context(format!(
                "failed to find upstream branch commit for {}",
                branch.name
            ))?;

        // find upstream commits if we found an upstream reference
        let mut pushed_commits = HashMap::new();
        if let Some(upstream) = &upstram_branch_commit {
            let merge_base =
                repo.merge_base(upstream.id(), default_target.sha)
                    .context(format!(
                        "failed to find merge base between {} and {}",
                        upstream.id(),
                        default_target.sha
                    ))?;
            for oid in project_repository.l(upstream.id(), LogUntil::Commit(merge_base))? {
                pushed_commits.insert(oid, true);
            }
        }

        let mut is_integrated = false;
        let mut is_remote = false;

        // find all commits on head that are not on target.sha
        let commits = project_repository
            .log(branch.head, LogUntil::Commit(default_target.sha))
            .context(format!("failed to get log for branch {}", branch.name))?
            .iter()
            .map(|commit| {
                is_remote = if is_remote {
                    is_remote
                } else {
                    pushed_commits.contains_key(&commit.id())
                };

                // only check for integration if we haven't already found an integration
                is_integrated = if is_integrated {
                    is_integrated
                } else {
                    is_commit_integrated(project_repository, &default_target, commit)?
                };

                commit_to_vbranch_commit(
                    project_repository,
                    &branch,
                    commit,
                    is_integrated,
                    is_remote,
                )
            })
            .collect::<Result<Vec<_>>>()?;

        // if the branch is not applied, check to see if it's mergeable and up to date
        let mut base_current = true;
        if !branch.applied {
            // determine if this branch is up to date with the target/base
            let merge_base = repo
                .merge_base(default_target.sha, branch.head)
                .context("failed to find merge base")?;
            if merge_base != default_target.sha {
                base_current = false;
            }
        }

        let upstream = upstream_branch
            .map(|upstream_branch| branch_to_remote_branch(&upstream_branch))
            .transpose()?
            .flatten();

        let mut files = diffs_into_virtual_files(project_repository, files);
        files.sort_by(|a, b| {
            branch
                .ownership
                .claims
                .iter()
                .position(|o| o.file_path.eq(&a.path))
                .unwrap_or(usize::MAX)
                .cmp(
                    &branch
                        .ownership
                        .claims
                        .iter()
                        .position(|id| id.file_path.eq(&b.path))
                        .unwrap_or(usize::MAX),
                )
        });

        let requires_force = is_requires_force(project_repository, &branch)?;
        let branch = VirtualBranch {
            id: branch.id,
            name: branch.name,
            notes: branch.notes,
            active: branch.applied,
            files,
            order: branch.order,
            commits,
            requires_force,
            upstream,
            upstream_name: branch
                .upstream
                .and_then(|r| Refname::from(r).branch().map(Into::into)),
            conflicted: conflicts::is_resolving(project_repository),
            base_current,
            ownership: branch.ownership,
            updated_at: branch.updated_timestamp_ms,
            selected_for_changes: branch.selected_for_changes == Some(max_selected_for_changes),
            head: branch.head,
        };
        branches.push(branch);
    }

    let mut branches = branches_with_large_files_abridged(branches);
    branches.sort_by(|a, b| a.order.cmp(&b.order));

    Ok((branches, skipped_files))
}

fn branches_with_large_files_abridged(mut branches: Vec<VirtualBranch>) -> Vec<VirtualBranch> {
    for branch in &mut branches {
        for file in &mut branch.files {
            // Diffs larger than 500kb are considered large
            if file.hunks.iter().any(|hunk| hunk.diff.len() > 500_000) {
                file.large = true;
                file.hunks.iter_mut().for_each(|hunk| {
                    hunk.diff.drain(..);
                });
            }
        }
    }
    branches
}

fn joined(start_a: u32, end_a: u32, start_b: u32, end_b: u32) -> bool {
    ((start_a >= start_b && start_a <= end_b) || (end_a >= start_b && end_a <= end_b))
        || ((start_b >= start_a && start_b <= end_a) || (end_b >= start_a && end_b <= end_a))
}

fn is_requires_force(
    project_repository: &project_repository::Repository,
    branch: &branch::Branch,
) -> Result<bool> {
    let upstream = if let Some(upstream) = &branch.upstream {
        upstream
    } else {
        return Ok(false);
    };

    let reference = match project_repository
        .git_repository
        .refname_to_id(&upstream.to_string())
    {
        Ok(reference) => reference,
        Err(git::Error::NotFound(_)) => return Ok(false),
        Err(other) => return Err(other).context("failed to find upstream reference"),
    };

    let upstream_commit = project_repository
        .git_repository
        .find_commit(reference)
        .context("failed to find upstream commit")?;

    let merge_base = project_repository
        .git_repository
        .merge_base(upstream_commit.id(), branch.head)?;

    Ok(merge_base != upstream_commit.id())
}

fn list_virtual_commit_files(
    project_repository: &project_repository::Repository,
    commit: &git::Commit,
) -> Result<Vec<VirtualBranchFile>> {
    if commit.parent_count() == 0 {
        return Ok(vec![]);
    }
    let parent = commit.parent(0).context("failed to get parent commit")?;
    let commit_tree = commit.tree().context("failed to get commit tree")?;
    let parent_tree = parent.tree().context("failed to get parent tree")?;
    let diff = diff::trees(
        &project_repository.git_repository,
        &parent_tree,
        &commit_tree,
    )?;
    let hunks_by_filepath = virtual_hunks_by_file_diffs(&project_repository.project().path, diff);
    Ok(virtual_hunks_into_virtual_files(
        project_repository,
        hunks_by_filepath,
    ))
}

fn commit_to_vbranch_commit(
    repository: &project_repository::Repository,
    branch: &branch::Branch,
    commit: &git::Commit,
    is_integrated: bool,
    is_remote: bool,
) -> Result<VirtualBranchCommit> {
    let timestamp = u128::try_from(commit.time().seconds())?;
    let signature = commit.author();
    let message = commit.message().to_owned();

    let files =
        list_virtual_commit_files(repository, commit).context("failed to list commit files")?;

    let parent_ids = commit.parents()?.iter().map(Commit::id).collect::<Vec<_>>();

    let commit = VirtualBranchCommit {
        id: commit.id(),
        created_at: timestamp * 1000,
        author: Author::from(signature),
        description: message,
        is_remote,
        files,
        is_integrated,
        parent_ids,
        branch_id: branch.id,
    };

    Ok(commit)
}

pub fn create_virtual_branch(
    project_repository: &project_repository::Repository,
    create: &BranchCreateRequest,
) -> Result<branch::Branch, errors::CreateVirtualBranchError> {
    let vb_state = VirtualBranchesHandle::new(&project_repository.project().gb_dir());

    let Some(default_target) = vb_state
        .try_get_default_target()
        .context("failed to get default target")?
    else {
        return Err(errors::CreateVirtualBranchError::DefaultTargetNotSet(
            errors::DefaultTargetNotSet {
                project_id: project_repository.project().id,
            },
        ));
    };

    let commit = project_repository
        .git_repository
        .find_commit(default_target.sha)
        .context("failed to find default target commit")?;

    let tree = commit
        .tree()
        .context("failed to find defaut target commit tree")?;

    let mut all_virtual_branches = vb_state
        .list_branches()
        .context("failed to read virtual branches")?;
    all_virtual_branches.sort_by_key(|branch| branch.order);

    let order = create
        .order
        .unwrap_or(all_virtual_branches.len())
        .clamp(0, all_virtual_branches.len());

    let selected_for_changes = if let Some(selected_for_changes) = create.selected_for_changes {
        if selected_for_changes {
            for mut other_branch in vb_state
                .list_branches()
                .context("failed to read virtual branches")?
            {
                other_branch.selected_for_changes = None;
                vb_state.set_branch(other_branch.clone())?;
            }
            Some(chrono::Utc::now().timestamp_millis())
        } else {
            None
        }
    } else {
        (!all_virtual_branches
            .iter()
            .any(|b| b.selected_for_changes.is_some()))
        .then_some(chrono::Utc::now().timestamp_millis())
    };

    // make space for the new branch
    for (i, branch) in all_virtual_branches.iter().enumerate() {
        let mut branch = branch.clone();
        let new_order = if i < order { i } else { i + 1 };
        if branch.order != new_order {
            branch.order = new_order;
            vb_state
                .set_branch(branch.clone())
                .context("failed to write branch")?;
        }
    }

    let name = dedup(
        &all_virtual_branches
            .iter()
            .map(|b| b.name.as_str())
            .collect::<Vec<_>>(),
        create
            .name
            .as_ref()
            .unwrap_or(&"Virtual branch".to_string()),
    );

    let now = crate::time::now_ms();

    let mut branch = Branch {
        id: BranchId::generate(),
        name,
        notes: String::new(),
        applied: true,
        upstream: None,
        upstream_head: None,
        tree: tree.id(),
        head: default_target.sha,
        created_timestamp_ms: now,
        updated_timestamp_ms: now,
        ownership: BranchOwnershipClaims::default(),
        order,
        selected_for_changes,
    };

    if let Some(ownership) = &create.ownership {
        set_ownership(&vb_state, &mut branch, ownership).context("failed to set ownership")?;
    }

    vb_state
        .set_branch(branch.clone())
        .context("failed to write branch")?;

    project_repository.add_branch_reference(&branch)?;

    Ok(branch)
}

pub fn merge_virtual_branch_upstream(
    project_repository: &project_repository::Repository,
    branch_id: &BranchId,
    signing_key: Option<&keys::PrivateKey>,
    user: Option<&users::User>,
) -> Result<(), errors::MergeVirtualBranchUpstreamError> {
    if conflicts::is_conflicting::<&Path>(project_repository, None)? {
        return Err(errors::MergeVirtualBranchUpstreamError::Conflict(
            errors::ProjectConflict {
                project_id: project_repository.project().id,
            },
        ));
    }

    let vb_state = VirtualBranchesHandle::new(&project_repository.project().gb_dir());

    let mut branch = match vb_state.get_branch(branch_id) {
        Ok(branch) => Ok(branch),
        Err(reader::Error::NotFound) => Err(
            errors::MergeVirtualBranchUpstreamError::BranchNotFound(errors::BranchNotFound {
                project_id: project_repository.project().id,
                branch_id: *branch_id,
            }),
        ),
        Err(error) => Err(errors::MergeVirtualBranchUpstreamError::Other(error.into())),
    }?;

    // check if the branch upstream can be merged into the wd cleanly
    let repo = &project_repository.git_repository;

    // get upstream from the branch and find the remote branch
    let mut upstream_commit = None;
    let upstream_branch = branch
        .upstream
        .as_ref()
        .context("no upstream branch found")?;
    if let Ok(upstream_oid) = repo.refname_to_id(&upstream_branch.to_string()) {
        if let Ok(upstream_commit_obj) = repo.find_commit(upstream_oid) {
            upstream_commit = Some(upstream_commit_obj);
        }
    }

    // if there is no upstream commit, then there is nothing to do
    if upstream_commit.is_none() {
        // no upstream commit, no merge to be done
        return Ok(());
    }

    // there is an upstream commit, so lets check it out
    let upstream_commit = upstream_commit.unwrap();
    let remote_tree = upstream_commit.tree().context("failed to get tree")?;

    if upstream_commit.id() == branch.head {
        // upstream is already merged, nothing to do
        return Ok(());
    }

    // if any other branches are applied, unapply them
    let applied_branches = vb_state
        .list_branches()
        .context("failed to read virtual branches")?
        .into_iter()
        .filter(|b| b.applied)
        .filter(|b| b.id != *branch_id)
        .collect::<Vec<_>>();

    // unapply all other branches
    for other_branch in applied_branches {
        unapply_branch(project_repository, &other_branch.id).context("failed to unapply branch")?;
    }

    // get merge base from remote branch commit and target commit
    let merge_base = repo
        .merge_base(upstream_commit.id(), branch.head)
        .context("failed to find merge base")?;
    let merge_tree = repo
        .find_commit(merge_base)
        .and_then(|c| c.tree())
        .context(format!(
            "failed to find merge base commit {} tree",
            merge_base
        ))?;

    // get wd tree
    let wd_tree = project_repository.get_wd_tree()?;

    // try to merge our wd tree with the upstream tree
    let mut merge_index = repo
        .merge_trees(&merge_tree, &wd_tree, &remote_tree)
        .context("failed to merge trees")?;

    if merge_index.has_conflicts() {
        // checkout the conflicts
        repo.checkout_index(&mut merge_index)
            .allow_conflicts()
            .conflict_style_merge()
            .force()
            .checkout()
            .context("failed to checkout index")?;

        // mark conflicts
        let conflicts = merge_index.conflicts().context("failed to get conflicts")?;
        let mut merge_conflicts = Vec::new();
        for path in conflicts.flatten() {
            if let Some(ours) = path.our {
                let path = std::str::from_utf8(&ours.path)
                    .context("failed to convert path to utf8")?
                    .to_string();
                merge_conflicts.push(path);
            }
        }
        conflicts::mark(
            project_repository,
            &merge_conflicts,
            Some(upstream_commit.id()),
        )?;
    } else {
        let merge_tree_oid = merge_index
            .write_tree_to(repo)
            .context("failed to write tree")?;
        let merge_tree = repo
            .find_tree(merge_tree_oid)
            .context("failed to find merge tree")?;

        if *project_repository.project().ok_with_force_push {
            // attempt a rebase
            let (_, committer) = project_repository.git_signatures(user)?;
            let mut rebase_options = git2::RebaseOptions::new();
            rebase_options.quiet(true);
            rebase_options.inmemory(true);
            let mut rebase = repo
                .rebase(
                    Some(branch.head),
                    Some(upstream_commit.id()),
                    None,
                    Some(&mut rebase_options),
                )
                .context("failed to rebase")?;

            let mut rebase_success = true;
            // check to see if these commits have already been pushed
            let mut last_rebase_head = upstream_commit.id();
            while rebase.next().is_some() {
                let index = rebase
                    .inmemory_index()
                    .context("failed to get inmemory index")?;
                if index.has_conflicts() {
                    rebase_success = false;
                    break;
                }

                if let Ok(commit_id) = rebase.commit(None, &committer.clone().into(), None) {
                    last_rebase_head = commit_id.into();
                } else {
                    rebase_success = false;
                    break;
                }
            }

            if rebase_success {
                // rebase worked out, rewrite the branch head
                rebase.finish(None).context("failed to finish rebase")?;

                project_repository
                    .git_repository
                    .checkout_tree(&merge_tree)
                    .force()
                    .checkout()
                    .context("failed to checkout tree")?;

                branch.head = last_rebase_head;
                branch.tree = merge_tree_oid;
                vb_state.set_branch(branch.clone())?;
                super::integration::update_gitbutler_integration(&vb_state, project_repository)?;

                return Ok(());
            }

            rebase.abort().context("failed to abort rebase")?;
        }

        let head_commit = repo
            .find_commit(branch.head)
            .context("failed to find head commit")?;

        let new_branch_head = project_repository.commit(
            user,
            format!(
                "Merged {}/{} into {}",
                upstream_branch.remote(),
                upstream_branch.branch(),
                branch.name
            )
            .as_str(),
            &merge_tree,
            &[&head_commit, &upstream_commit],
            signing_key,
        )?;

        // checkout the merge tree
        repo.checkout_tree(&merge_tree)
            .force()
            .checkout()
            .context("failed to checkout tree")?;

        // write the branch data
        branch.head = new_branch_head;
        branch.tree = merge_tree_oid;
        vb_state.set_branch(branch.clone())?;
    }

    super::integration::update_gitbutler_integration(&vb_state, project_repository)?;

    Ok(())
}

pub fn update_branch(
    project_repository: &project_repository::Repository,
    branch_update: branch::BranchUpdateRequest,
) -> Result<branch::Branch, errors::UpdateBranchError> {
    let vb_state = VirtualBranchesHandle::new(&project_repository.project().gb_dir());
    let mut branch = vb_state
        .get_branch(&branch_update.id)
        .map_err(|error| match error {
            reader::Error::NotFound => {
                errors::UpdateBranchError::BranchNotFound(errors::BranchNotFound {
                    project_id: project_repository.project().id,
                    branch_id: branch_update.id,
                })
            }
            _ => errors::UpdateBranchError::Other(error.into()),
        })?;

    if let Some(ownership) = branch_update.ownership {
        set_ownership(&vb_state, &mut branch, &ownership).context("failed to set ownership")?;
    }

    if let Some(name) = branch_update.name {
        let all_virtual_branches = vb_state
            .list_branches()
            .context("failed to read virtual branches")?;

        project_repository.delete_branch_reference(&branch)?;

        branch.name = dedup(
            &all_virtual_branches
                .iter()
                .map(|b| b.name.as_str())
                .collect::<Vec<_>>(),
            &name,
        );

        project_repository.add_branch_reference(&branch)?;
    };

    if let Some(updated_upstream) = branch_update.upstream {
        let Some(default_target) = vb_state
            .try_get_default_target()
            .context("failed to get default target")?
        else {
            return Err(errors::UpdateBranchError::DefaultTargetNotSet(
                errors::DefaultTargetNotSet {
                    project_id: project_repository.project().id,
<<<<<<< HEAD
                })
            })?;

        let upstream_remote = match default_target.push_remote_name {
            Some(remote) => remote.clone(),
            None => default_target.branch.remote().to_owned(),
=======
                },
            ));
>>>>>>> 5bb8c25a
        };

        let remote_branch = format!(
            "refs/remotes/{}/{}",
            upstream_remote,
            normalize_branch_name(&updated_upstream)
        )
        .parse::<git::RemoteRefname>()
        .unwrap();
        branch.upstream = Some(remote_branch);
    };

    if let Some(notes) = branch_update.notes {
        branch.notes = notes;
    };

    if let Some(order) = branch_update.order {
        branch.order = order;
    };

    if let Some(selected_for_changes) = branch_update.selected_for_changes {
        branch.selected_for_changes = if selected_for_changes {
            for mut other_branch in vb_state
                .list_branches()
                .context("failed to read virtual branches")?
                .into_iter()
                .filter(|b| b.id != branch.id)
            {
                other_branch.selected_for_changes = None;
                vb_state.set_branch(other_branch.clone())?;
            }
            Some(chrono::Utc::now().timestamp_millis())
        } else {
            None
        };
    };

    vb_state
        .set_branch(branch.clone())
        .context("failed to write target branch")?;

    Ok(branch)
}

pub fn delete_branch(
    project_repository: &project_repository::Repository,
    branch_id: &BranchId,
) -> Result<(), Error> {
    let vb_state = VirtualBranchesHandle::new(&project_repository.project().gb_dir());
    let branch = match vb_state.get_branch(branch_id) {
        Ok(branch) => Ok(branch),
        Err(reader::Error::NotFound) => return Ok(()),
        Err(error) => Err(error),
    }
    .context("failed to read branch")?;

    if branch.applied && unapply_branch(project_repository, branch_id)?.is_none() {
        return Ok(());
    }

    vb_state
        .remove_branch(branch.id)
        .context("Failed to remove branch")?;

    project_repository.delete_branch_reference(&branch)?;

    ensure_selected_for_changes(&vb_state).context("failed to ensure selected for changes")?;

    Ok(())
}

fn ensure_selected_for_changes(vb_state: &VirtualBranchesHandle) -> Result<()> {
    let mut applied_branches = vb_state
        .list_branches()
        .context("failed to list branches")?
        .into_iter()
        .filter(|b| b.applied)
        .collect::<Vec<_>>();

    if applied_branches.is_empty() {
        println!("no applied branches");
        return Ok(());
    }

    if applied_branches
        .iter()
        .any(|b| b.selected_for_changes.is_some())
    {
        println!("some branches already selected for changes");
        return Ok(());
    }

    applied_branches.sort_by_key(|branch| branch.order);

    applied_branches[0].selected_for_changes = Some(chrono::Utc::now().timestamp_millis());
    vb_state.set_branch(applied_branches[0].clone())?;
    Ok(())
}

fn set_ownership(
    vb_state: &VirtualBranchesHandle,
    target_branch: &mut branch::Branch,
    ownership: &branch::BranchOwnershipClaims,
) -> Result<()> {
    if target_branch.ownership.eq(ownership) {
        // nothing to update
        return Ok(());
    }

    let virtual_branches = vb_state
        .list_branches()
        .context("failed to read virtual branches")?;

    let mut claim_outcomes =
        branch::reconcile_claims(virtual_branches, target_branch, &ownership.claims)?;
    for claim_outcome in &mut claim_outcomes {
        if !claim_outcome.removed_claims.is_empty() {
            vb_state
                .set_branch(claim_outcome.updated_branch.clone())
                .context("failed to write ownership for branch".to_string())?;
        }
    }

    // Updates the claiming branch that was passed as mutable state with the new ownership claims
    // TODO: remove mutable reference to target_branch
    target_branch.ownership = ownership.clone();

    Ok(())
}

#[derive(Default)]
struct MTimeCache(HashMap<PathBuf, u128>);

impl MTimeCache {
    fn mtime_by_path<'a>(&mut self, path: impl Into<Cow<'a, Path>>) -> u128 {
        let path = path.into();
        if let Some(mtime) = self.0.get(path.as_ref()) {
            return *mtime;
        }

        let mtime = path
            .metadata()
            .map_or_else(
                |_| SystemTime::now(),
                |metadata| {
                    metadata
                        .modified()
                        .or(metadata.created())
                        .unwrap_or_else(|_| SystemTime::now())
                },
            )
            .duration_since(time::UNIX_EPOCH)
            .map_or(0, |d| d.as_millis());
        self.0.insert(path.into_owned(), mtime);
        mtime
    }
}

pub(super) fn virtual_hunks_by_git_hunks<'a>(
    project_path: &'a Path,
    diff: impl IntoIterator<Item = (PathBuf, Vec<diff::GitHunk>)> + 'a,
) -> impl Iterator<Item = (PathBuf, Vec<VirtualBranchHunk>)> + 'a {
    let mut mtimes = MTimeCache::default();
    diff.into_iter().map(move |(file_path, hunks)| {
        let hunks = hunks
            .into_iter()
            .map(|hunk| {
                VirtualBranchHunk::from_git_hunk(project_path, file_path.clone(), hunk, &mut mtimes)
            })
            .collect::<Vec<_>>();
        (file_path, hunks)
    })
}

pub fn virtual_hunks_by_file_diffs<'a>(
    project_path: &'a Path,
    diff: impl IntoIterator<Item = (PathBuf, FileDiff)> + 'a,
) -> impl Iterator<Item = (PathBuf, Vec<VirtualBranchHunk>)> + 'a {
    virtual_hunks_by_git_hunks(
        project_path,
        diff.into_iter()
            .map(move |(file_path, file)| (file_path, file.hunks)),
    )
}

pub type BranchStatus = HashMap<PathBuf, Vec<diff::GitHunk>>;
pub type VirtualBranchHunksByPathMap = HashMap<PathBuf, Vec<VirtualBranchHunk>>;

// list the virtual branches and their file statuses (statusi?)
#[allow(clippy::type_complexity)]
pub fn get_status_by_branch(
    project_repository: &project_repository::Repository,
    integration_commit: Option<&git::Oid>,
) -> Result<(AppliedStatuses, Vec<diff::FileDiff>)> {
    let vb_state = VirtualBranchesHandle::new(&project_repository.project().gb_dir());

    let Some(default_target) = vb_state
        .try_get_default_target()
        .context("failed to read default target")?
    else {
        return Ok((vec![], vec![]));
    };

    let virtual_branches = vb_state
        .list_branches()
        .context("failed to read virtual branches")?;

    let applied_virtual_branches = virtual_branches
        .iter()
        .filter(|branch| branch.applied)
        .cloned()
        .collect::<Vec<_>>();

    let (applied_status, skipped_files) = get_applied_status(
        project_repository,
        // TODO: Keep this optional or update lots of tests?
        integration_commit.unwrap_or(&default_target.sha),
        &default_target.sha,
        applied_virtual_branches,
    )?;

    let non_applied_virtual_branches = virtual_branches
        .into_iter()
        .filter(|branch| !branch.applied)
        .collect::<Vec<_>>();

    let non_applied_status =
        get_non_applied_status(project_repository, non_applied_virtual_branches)?;

    Ok((
        applied_status
            .into_iter()
            .chain(non_applied_status)
            .collect(),
        skipped_files,
    ))
}

// given a list of non applied virtual branches, return the status of each file, comparing the default target with
// virtual branch latest tree
//
// ownerships are not taken into account here, as they are not relevant for non applied branches
fn get_non_applied_status(
    project_repository: &project_repository::Repository,
    virtual_branches: Vec<branch::Branch>,
) -> Result<Vec<(branch::Branch, BranchStatus)>> {
    virtual_branches
        .into_iter()
        .map(|branch| -> Result<(branch::Branch, BranchStatus)> {
            if branch.applied {
                bail!("branch {} is applied", branch.name);
            }
            let branch_tree = project_repository
                .git_repository
                .find_tree(branch.tree)
                .context(format!("failed to find tree {}", branch.tree))?;

            let head_tree = project_repository
                .git_repository
                .find_commit(branch.head)
                .context("failed to find target commit")?
                .tree()
                .context("failed to find target tree")?;

            let diff = diff::trees(&project_repository.git_repository, &head_tree, &branch_tree)?;

            Ok((branch, diff::diff_files_into_hunks(diff).collect()))
        })
        .collect::<Result<Vec<_>>>()
}

// Returns branches and their associated file changes, in addition to a list
// of skipped files.
fn get_applied_status(
    project_repository: &project_repository::Repository,
    integration_commit: &git::Oid,
    target_sha: &git::Oid,
    mut virtual_branches: Vec<branch::Branch>,
) -> Result<(AppliedStatuses, Vec<diff::FileDiff>)> {
    let base_file_diffs = diff::workdir(&project_repository.git_repository, integration_commit)
        .context("failed to diff workdir")?;

    let mut skipped_files: Vec<diff::FileDiff> = Vec::new();
    for file_diff in base_file_diffs.values() {
        if file_diff.skipped {
            skipped_files.push(file_diff.clone());
        }
    }
    let mut base_diffs: HashMap<_, _> = diff_files_into_hunks(base_file_diffs).collect();

    // sort by order, so that the default branch is first (left in the ui)
    virtual_branches.sort_by(|a, b| a.order.cmp(&b.order));

    if virtual_branches.is_empty() && !base_diffs.is_empty() {
        virtual_branches =
            vec![
                create_virtual_branch(project_repository, &BranchCreateRequest::default())
                    .context("failed to create default branch")?,
            ];
    }

    let mut commit_to_branch = HashMap::new();
    for branch in &mut virtual_branches {
        for commit in project_repository.log(branch.head, LogUntil::Commit(*target_sha))? {
            commit_to_branch.insert(commit.id(), branch.id);
        }
    }

    let mut diffs_by_branch: HashMap<BranchId, BranchStatus> = virtual_branches
        .iter()
        .map(|branch| (branch.id, HashMap::new()))
        .collect();

    let mut mtimes = MTimeCache::default();
    let mut locked_hunk_map = HashMap::<HunkHash, Vec<diff::HunkLock>>::new();

    let merge_base = project_repository
        .git_repository
        .merge_base(*target_sha, *integration_commit)?;

    // The merge base between the integration commit and target _is_ the
    // target, unless you are resolving merge conflicts. If that's the case
    // we ignore locks until we are back to normal mode.
    //
    // If we keep the test repo and panic when `berge_base != target_sha`
    // when running the test below, then we have the following commit graph.
    //
    // Test: virtual_branches::update_base_branch::applied_branch::integrated_with_locked_conflicting_hunks
    // Command: `git log --oneline --all --graph``
    // * 244b526 GitButler WIP Commit
    // | * ea2956e (HEAD -> gitbutler/integration) GitButler Integration Commit
    // | *   3f2ccce (origin/master) Merge pull request from refs/heads/Virtual-branch
    // | |\
    // | |/
    // |/|
    // | * a6a0ed8 second
    // | | * f833dbe (int) Workspace Head
    // | |/
    // |/|
    // * | dee400c (origin/Virtual-branch, merge_base) third
    // |/
    // * 56c139c (master) first
    // * 6276165 Initial commit
    // (END)
    if merge_base == *target_sha {
        for (path, hunks) in base_diffs.clone().into_iter() {
            for hunk in hunks {
                let blame = project_repository.git_repository.blame(
                    &path,
                    hunk.old_start,
                    (hunk.old_start + hunk.old_lines).saturating_sub(1),
                    target_sha,
                    integration_commit,
                );

                if let Ok(blame) = blame {
                    for blame_hunk in blame.iter() {
                        let commit_id = git::Oid::from(blame_hunk.orig_commit_id());
                        if commit_id != *target_sha && commit_id != *integration_commit {
                            let hash = Hunk::hash_diff(hunk.diff_lines.as_ref());
                            let branch_id = uuid::Uuid::parse_str(
                                &commit_to_branch.get(&commit_id).unwrap().to_string(),
                            )?;
                            let hunk_lock = diff::HunkLock {
                                branch_id,
                                commit_id,
                            };
                            locked_hunk_map
                                .entry(hash)
                                .and_modify(|locks| {
                                    locks.push(hunk_lock);
                                })
                                .or_insert(vec![hunk_lock]);
                        }
                    }
                }
            }
        }
    }

    for branch in &mut virtual_branches {
        if !branch.applied {
            bail!("branch {} is not applied", branch.name);
        }

        let old_claims = branch.ownership.claims.clone();
        let new_claims = old_claims
            .iter()
            .filter_map(|claim| {
                let git_diff_hunks = match base_diffs.get_mut(&claim.file_path) {
                    None => return None,
                    Some(hunks) => hunks,
                };

                let mtime = mtimes.mtime_by_path(claim.file_path.as_path());

                let claimed_hunks: Vec<Hunk> = claim
                    .hunks
                    .iter()
                    .filter_map(|claimed_hunk| {
                        // if any of the current hunks intersects with the owned hunk, we want to keep it
                        for (i, git_diff_hunk) in git_diff_hunks.iter().enumerate() {
                            let hash = Hunk::hash_diff(git_diff_hunk.diff_lines.as_ref());
                            if locked_hunk_map.contains_key(&hash) {
                                return None; // Defer allocation to unclaimed hunks processing
                            }
                            if claimed_hunk.eq(&Hunk::from(git_diff_hunk)) {
                                let timestamp = claimed_hunk.timestam_ms().unwrap_or(mtime);
                                diffs_by_branch
                                    .entry(branch.id)
                                    .or_default()
                                    .entry(claim.file_path.clone())
                                    .or_default()
                                    .push(git_diff_hunk.clone());

                                git_diff_hunks.remove(i);
                                return Some(
                                    claimed_hunk
                                        .clone()
                                        .with_timestamp(timestamp)
                                        .with_hash(hash),
                                );
                            } else if claimed_hunk.intersects(git_diff_hunk) {
                                diffs_by_branch
                                    .entry(branch.id)
                                    .or_default()
                                    .entry(claim.file_path.clone())
                                    .or_default()
                                    .insert(0, git_diff_hunk.clone());
                                let updated_hunk = Hunk {
                                    start: git_diff_hunk.new_start,
                                    end: git_diff_hunk.new_start + git_diff_hunk.new_lines,
                                    timestamp_ms: Some(mtime),
                                    hash: Some(hash),
                                    locked_to: git_diff_hunk.locked_to.to_vec(),
                                };
                                git_diff_hunks.remove(i);
                                return Some(updated_hunk);
                            }
                        }
                        None
                    })
                    .collect();

                if claimed_hunks.is_empty() {
                    // No need for an empty claim
                    None
                } else {
                    Some(OwnershipClaim {
                        file_path: claim.file_path.clone(),
                        hunks: claimed_hunks,
                    })
                }
            })
            .collect();

        branch.ownership = BranchOwnershipClaims { claims: new_claims };
    }

    let max_selected_for_changes = virtual_branches
        .iter()
        .filter_map(|b| b.selected_for_changes)
        .max()
        .unwrap_or(-1);
    let default_vbranch_pos = virtual_branches
        .iter()
        .position(|b| b.selected_for_changes == Some(max_selected_for_changes))
        .unwrap_or(0);

    // Everything claimed has been removed from `base_diffs`, here we just
    // process the remaining ones.
    for (filepath, hunks) in base_diffs {
        for hunk in hunks {
            let hash = Hunk::hash_diff(hunk.diff_lines.as_ref());
            let locked_to = locked_hunk_map.get(&hash);

            let vbranch_pos = if let Some(locks) = locked_to {
                let first_lock = &locks[0];
                let p = virtual_branches
                    .iter()
                    .position(|vb| vb.id == Id::<Branch>::from(first_lock.branch_id));
                match p {
                    Some(p) => p,
                    _ => default_vbranch_pos,
                }
            } else {
                default_vbranch_pos
            };

            let hash = Hunk::hash_diff(hunk.diff_lines.as_ref());
            let mut new_hunk = Hunk::from(&hunk)
                .with_timestamp(mtimes.mtime_by_path(filepath.as_path()))
                .with_hash(hash);
            new_hunk.locked_to = match locked_to {
                Some(locked_to) => locked_to.clone(),
                _ => vec![],
            };

            virtual_branches[vbranch_pos].ownership.put(OwnershipClaim {
                file_path: filepath.clone(),
                hunks: vec![Hunk::from(&hunk)
                    .with_timestamp(mtimes.mtime_by_path(filepath.as_path()))
                    .with_hash(Hunk::hash_diff(hunk.diff_lines.as_ref()))],
            });

            let hunk = match locked_to {
                Some(locks) => hunk.with_locks(locks),
                _ => hunk,
            };
            diffs_by_branch
                .entry(virtual_branches[vbranch_pos].id)
                .or_default()
                .entry(filepath.clone())
                .or_default()
                .push(hunk);
        }
    }

    let mut hunks_by_branch = diffs_by_branch
        .into_iter()
        .map(|(branch_id, hunks)| {
            (
                virtual_branches
                    .iter()
                    .find(|b| b.id.eq(&branch_id))
                    .unwrap()
                    .clone(),
                hunks,
            )
        })
        .collect::<Vec<_>>();

    // write updated state if not resolving
    if !project_repository.is_resolving() {
        let vb_state = VirtualBranchesHandle::new(&project_repository.project().gb_dir());
        for (vbranch, files) in &mut hunks_by_branch {
            vbranch.tree = write_tree(project_repository, &vbranch.head, files)?;
            vb_state
                .set_branch(vbranch.clone())
                .context(format!("failed to write virtual branch {}", vbranch.name))?;
        }
    }

    Ok((hunks_by_branch, skipped_files))
}

/// NOTE: There is no use returning an iterator here as this acts like the final product.
fn virtual_hunks_into_virtual_files(
    project_repository: &project_repository::Repository,
    hunks: impl IntoIterator<Item = (PathBuf, Vec<VirtualBranchHunk>)>,
) -> Vec<VirtualBranchFile> {
    hunks
        .into_iter()
        .map(|(path, hunks)| {
            let id = path.display().to_string();
            let conflicted =
                conflicts::is_conflicting(project_repository, Some(&id)).unwrap_or(false);
            let binary = hunks.iter().any(|h| h.binary);
            let modified_at = hunks.iter().map(|h| h.modified_at).max().unwrap_or(0);
            debug_assert!(hunks.iter().all(|hunk| hunk.file_path == path));
            VirtualBranchFile {
                id,
                path,
                hunks,
                binary,
                large: false,
                modified_at,
                conflicted,
            }
        })
        .collect::<Vec<_>>()
}

// reset virtual branch to a specific commit
pub fn reset_branch(
    project_repository: &project_repository::Repository,
    branch_id: &BranchId,
    target_commit_oid: git::Oid,
) -> Result<(), errors::ResetBranchError> {
    let vb_state = VirtualBranchesHandle::new(&project_repository.project().gb_dir());

    let Some(default_target) = vb_state
        .try_get_default_target()
        .context("failed to read default target")?
    else {
        return Err(errors::ResetBranchError::DefaultTargetNotSet(
            errors::DefaultTargetNotSet {
                project_id: project_repository.project().id,
            },
        ));
    };

    let mut branch = match vb_state.get_branch(branch_id) {
        Ok(branch) => Ok(branch),
        Err(reader::Error::NotFound) => Err(errors::ResetBranchError::BranchNotFound(
            errors::BranchNotFound {
                branch_id: *branch_id,
                project_id: project_repository.project().id,
            },
        )),
        Err(error) => Err(errors::ResetBranchError::Other(error.into())),
    }?;

    if branch.head == target_commit_oid {
        // nothing to do
        return Ok(());
    }

    if default_target.sha != target_commit_oid
        && !project_repository
            .l(branch.head, LogUntil::Commit(default_target.sha))?
            .contains(&target_commit_oid)
    {
        return Err(errors::ResetBranchError::CommitNotFoundInBranch(
            target_commit_oid,
        ));
    }

    // Compute the old workspace before resetting so we can can figure out
    // what hunks were released by this reset, and assign them to this branch.
    let old_head = get_workspace_head(&vb_state, project_repository)?;

    branch.head = target_commit_oid;
    vb_state
        .set_branch(branch.clone())
        .context("failed to write branch")?;

    let updated_head = get_workspace_head(&vb_state, project_repository)?;
    let repo = &project_repository.git_repository;
    let diff = trees(
        repo,
        &repo.find_commit(updated_head)?.tree()?,
        &repo.find_commit(old_head)?.tree()?,
    )?;

    // Assign the new hunks to the branch we're working on.
    for (path, filediff) in diff {
        for hunk in filediff.hunks {
            let hash = Hunk::hash_diff(hunk.diff_lines.as_ref());
            branch.ownership.put(
                format!(
                    "{}:{}-{}-{:?}",
                    path.display(),
                    hunk.new_start,
                    hunk.new_start + hunk.new_lines,
                    &hash
                )
                .parse()?,
            );
        }
    }
    vb_state
        .set_branch(branch)
        .context("failed to write branch")?;

    super::integration::update_gitbutler_integration(&vb_state, project_repository)
        .context("failed to update gitbutler integration")?;

    Ok(())
}

fn diffs_into_virtual_files(
    project_repository: &project_repository::Repository,
    diffs: BranchStatus,
) -> Vec<VirtualBranchFile> {
    let hunks_by_filepath = virtual_hunks_by_git_hunks(&project_repository.project().path, diffs);
    virtual_hunks_into_virtual_files(project_repository, hunks_by_filepath)
}

// this function takes a list of file ownership,
// constructs a tree from those changes on top of the target
// and writes it as a new tree for storage
pub fn write_tree(
    project_repository: &project_repository::Repository,
    target: &git::Oid,
    files: impl IntoIterator<Item = (impl Borrow<PathBuf>, impl Borrow<Vec<diff::GitHunk>>)>,
) -> Result<git::Oid> {
    write_tree_onto_commit(project_repository, *target, files)
}

pub fn write_tree_onto_commit(
    project_repository: &project_repository::Repository,
    commit_oid: git::Oid,
    files: impl IntoIterator<Item = (impl Borrow<PathBuf>, impl Borrow<Vec<diff::GitHunk>>)>,
) -> Result<git::Oid> {
    // read the base sha into an index
    let git_repository = &project_repository.git_repository;

    let head_commit = git_repository.find_commit(commit_oid)?;
    let base_tree = head_commit.tree()?;

    write_tree_onto_tree(project_repository, &base_tree, files)
}

pub fn write_tree_onto_tree(
    project_repository: &project_repository::Repository,
    base_tree: &git::Tree,
    files: impl IntoIterator<Item = (impl Borrow<PathBuf>, impl Borrow<Vec<diff::GitHunk>>)>,
) -> Result<git::Oid> {
    let git_repository = &project_repository.git_repository;
    let mut builder = git_repository.treebuilder(Some(base_tree));
    // now update the index with content in the working directory for each file
    for (rel_path, hunks) in files {
        let rel_path = rel_path.borrow();
        let hunks = hunks.borrow();
        let full_path = project_repository.path().join(rel_path);

        let is_submodule = full_path.is_dir()
            && hunks.len() == 1
            && hunks[0].diff_lines.contains_str(b"Subproject commit");

        // if file exists
        if full_path.exists() {
            // if file is executable, use 755, otherwise 644
            let mut filemode = git::FileMode::Blob;
            // check if full_path file is executable
            if let Ok(metadata) = std::fs::symlink_metadata(&full_path) {
                #[cfg(target_family = "unix")]
                {
                    if metadata.permissions().mode() & 0o111 != 0 {
                        filemode = git::FileMode::BlobExecutable;
                    }
                }

                #[cfg(target_os = "windows")]
                {
                    // NOTE: *Keep* the existing executable bit if it was present
                    //       in the tree already, don't try to derive something from
                    //       the FS that doesn't exist.
                    filemode = base_tree
                        .get_path(rel_path)
                        .ok()
                        .and_then(|entry| {
                            (entry.filemode() & 0o100000 == 0o100000
                                && entry.filemode() & 0o111 != 0)
                                .then_some(git::FileMode::BlobExecutable)
                        })
                        .unwrap_or(filemode);
                }

                if metadata.file_type().is_symlink() {
                    filemode = git::FileMode::Link;
                }
            }

            // get the blob
            if filemode == git::FileMode::Link {
                // it's a symlink, make the content the path of the link
                let link_target = std::fs::read_link(&full_path)?;

                // if the link target is inside the project repository, make it relative
                let link_target = link_target
                    .strip_prefix(project_repository.path())
                    .unwrap_or(&link_target);

                let blob_oid = git_repository.blob(
                    link_target
                        .to_str()
                        .ok_or_else(|| {
                            anyhow!("path contains invalid utf-8 characters: {link_target:?}")
                        })?
                        .as_bytes(),
                )?;
                builder.upsert(rel_path, blob_oid, filemode);
            } else if let Ok(tree_entry) = base_tree.get_path(rel_path) {
                if hunks.len() == 1 && hunks[0].binary {
                    let new_blob_oid = &hunks[0].diff_lines;
                    // convert string to Oid
                    let new_blob_oid = new_blob_oid
                        .to_str()
                        .expect("hex-string")
                        .parse()
                        .context("failed to diff as oid")?;
                    builder.upsert(rel_path, new_blob_oid, filemode);
                } else {
                    // blob from tree_entry
                    let blob = tree_entry
                        .to_object(git_repository)
                        .unwrap()
                        .peel_to_blob()
                        .context("failed to get blob")?;

                    let blob_contents = blob.content();

                    let mut hunks = hunks.iter().collect::<Vec<_>>();
                    hunks.sort_by_key(|hunk| hunk.new_start);
                    let mut all_diffs = BString::default();
                    for hunk in hunks {
                        all_diffs.push_str(&hunk.diff_lines);
                    }

                    let patch = Patch::from_bytes(&all_diffs)?;
                    let blob_contents = apply(blob_contents.into(), &patch).context(format!(
                        "failed to apply\n{}\nonto:\n{}",
                        all_diffs.as_bstr(),
                        blob_contents.as_bstr()
                    ))?;

                    // create a blob
                    let new_blob_oid = git_repository.blob(&blob_contents)?;
                    // upsert into the builder
                    builder.upsert(rel_path, new_blob_oid, filemode);
                }
            } else if is_submodule {
                let mut blob_contents = BString::default();

                let mut hunks = hunks.iter().collect::<Vec<_>>();
                hunks.sort_by_key(|hunk| hunk.new_start);
                for hunk in hunks {
                    let patch = Patch::from_bytes(&hunk.diff_lines)?;
                    blob_contents = apply(blob_contents.as_ref(), &patch)
                        .context(format!("failed to apply {}", &hunk.diff_lines))?;
                }

                // create a blob
                let new_blob_oid = git_repository.blob(blob_contents.as_bytes())?;
                // upsert into the builder
                builder.upsert(rel_path, new_blob_oid, filemode);
            } else {
                // create a git blob from a file on disk
                let blob_oid = git_repository
                    .blob_path(&full_path)
                    .context(format!("failed to create blob from path {:?}", &full_path))?;
                builder.upsert(rel_path, blob_oid, filemode);
            }
        } else if base_tree.get_path(rel_path).is_ok() {
            // remove file from index if it exists in the base tree
            builder.remove(rel_path);
        } else {
            // file not in index or base tree, do nothing
            // this is the
        }
    }

    // now write out the tree
    let tree_oid = builder.write().context("failed to write updated tree")?;

    Ok(tree_oid)
}

fn _print_tree(repo: &git2::Repository, tree: &git2::Tree) -> Result<()> {
    println!("tree id: {}", tree.id());
    for entry in tree {
        println!(
            "  entry: {} {}",
            entry.name().unwrap_or_default(),
            entry.id()
        );
        // get entry contents
        let object = entry.to_object(repo).context("failed to get object")?;
        let blob = object.as_blob().context("failed to get blob")?;
        // convert content to string
        if let Ok(content) = std::str::from_utf8(blob.content()) {
            println!("    blob: {}", content);
        } else {
            println!("    blob: BINARY");
        }
    }
    Ok(())
}

#[allow(clippy::too_many_arguments)]
pub fn commit(
    project_repository: &project_repository::Repository,
    branch_id: &BranchId,
    message: &str,
    ownership: Option<&branch::BranchOwnershipClaims>,
    signing_key: Option<&keys::PrivateKey>,
    user: Option<&users::User>,
    run_hooks: bool,
) -> Result<git::Oid, errors::CommitError> {
    let mut message_buffer = message.to_owned();
    let vb_state = VirtualBranchesHandle::new(&project_repository.project().gb_dir());

    if run_hooks {
        let hook_result = project_repository
            .git_repository
            .run_hook_commit_msg(&mut message_buffer)
            .context("failed to run hook")?;

        if let HookResult::RunNotSuccessful { stdout, .. } = hook_result {
            return Err(errors::CommitError::CommitMsgHookRejected(stdout));
        }

        let hook_result = project_repository
            .git_repository
            .run_hook_pre_commit()
            .context("failed to run hook")?;

        if let HookResult::RunNotSuccessful { stdout, .. } = hook_result {
            return Err(errors::CommitError::CommitHookRejected(stdout));
        }
    }

    let message = &message_buffer;

    let integration_commit_id =
        super::integration::get_workspace_head(&vb_state, project_repository)?;
    // get the files to commit
    let (statuses, _) = get_status_by_branch(project_repository, Some(&integration_commit_id))
        .context("failed to get status by branch")?;

    let (ref mut branch, files) = statuses
        .into_iter()
        .find(|(branch, _)| branch.id == *branch_id)
        .ok_or_else(|| {
            errors::CommitError::BranchNotFound(errors::BranchNotFound {
                project_id: project_repository.project().id,
                branch_id: *branch_id,
            })
        })?;

    update_conflict_markers(project_repository, &files)?;

    if conflicts::is_conflicting::<&Path>(project_repository, None)? {
        return Err(errors::CommitError::Conflicted(errors::ProjectConflict {
            project_id: project_repository.project().id,
        }));
    }

    let tree_oid = if let Some(ownership) = ownership {
        let files = files.into_iter().filter_map(|(filepath, hunks)| {
            let hunks = hunks
                .into_iter()
                .filter(|hunk| {
                    ownership
                        .claims
                        .iter()
                        .find(|f| f.file_path.eq(&filepath))
                        .map_or(false, |f| {
                            f.hunks.iter().any(|h| {
                                h.start == hunk.new_start
                                    && h.end == hunk.new_start + hunk.new_lines
                            })
                        })
                })
                .collect::<Vec<_>>();
            if hunks.is_empty() {
                None
            } else {
                Some((filepath, hunks))
            }
        });
        write_tree_onto_commit(project_repository, branch.head, files)?
    } else {
        write_tree_onto_commit(project_repository, branch.head, files)?
    };

    let git_repository = &project_repository.git_repository;
    let parent_commit = git_repository
        .find_commit(branch.head)
        .context(format!("failed to find commit {:?}", branch.head))?;
    let tree = git_repository
        .find_tree(tree_oid)
        .context(format!("failed to find tree {:?}", tree_oid))?;

    // now write a commit, using a merge parent if it exists
    let extra_merge_parent =
        conflicts::merge_parent(project_repository).context("failed to get merge parent")?;

    let commit_oid = match extra_merge_parent {
        Some(merge_parent) => {
            let merge_parent = git_repository
                .find_commit(merge_parent)
                .context(format!("failed to find merge parent {:?}", merge_parent))?;
            let commit_oid = project_repository.commit(
                user,
                message,
                &tree,
                &[&parent_commit, &merge_parent],
                signing_key,
            )?;
            conflicts::clear(project_repository).context("failed to clear conflicts")?;
            commit_oid
        }
        None => project_repository.commit(user, message, &tree, &[&parent_commit], signing_key)?,
    };

    if run_hooks {
        project_repository
            .git_repository
            .run_hook_post_commit()
            .context("failed to run hook")?;
    }

    let vb_state = VirtualBranchesHandle::new(&project_repository.project().gb_dir());
    branch.tree = tree_oid;
    branch.head = commit_oid;
    vb_state
        .set_branch(branch.clone())
        .context("failed to write branch")?;

    super::integration::update_gitbutler_integration(&vb_state, project_repository)
        .context("failed to update gitbutler integration")?;

    Ok(commit_oid)
}

pub fn push(
    project_repository: &project_repository::Repository,
    branch_id: &BranchId,
    with_force: bool,
    credentials: &git::credentials::Helper,
    askpass: Option<(AskpassBroker, Option<BranchId>)>,
) -> Result<(), errors::PushError> {
    let vb_state = VirtualBranchesHandle::new(&project_repository.project().gb_dir());

    let mut vbranch = vb_state
        .get_branch(branch_id)
        .map_err(|error| match error {
            reader::Error::NotFound => errors::PushError::BranchNotFound(errors::BranchNotFound {
                project_id: project_repository.project().id,
                branch_id: *branch_id,
            }),
            error => errors::PushError::Other(error.into()),
        })?;

    let remote_branch = if let Some(upstream_branch) = vbranch.upstream.as_ref() {
        upstream_branch.clone()
    } else {
        let Some(default_target) = vb_state
            .try_get_default_target()
            .context("failed to get default target")?
        else {
            return Err(errors::PushError::DefaultTargetNotSet(
                errors::DefaultTargetNotSet {
                    project_id: project_repository.project().id,
                },
            ));
        };

        let upstream_remote = match default_target.push_remote_name {
            Some(remote) => remote.clone(),
            None => default_target.branch.remote().to_owned(),
        };

        let remote_branch = format!(
            "refs/remotes/{}/{}",
            upstream_remote,
            normalize_branch_name(&vbranch.name)
        )
        .parse::<git::RemoteRefname>()
        .context("failed to parse remote branch name")?;

        let remote_branches = project_repository.git_remote_branches()?;
        let existing_branches = remote_branches
            .iter()
            .map(RemoteRefname::branch)
            .map(str::to_lowercase) // git is weird about case sensitivity here, assume not case sensitive
            .collect::<Vec<_>>();

        remote_branch.with_branch(&dedup_fmt(
            &existing_branches
                .iter()
                .map(String::as_str)
                .collect::<Vec<_>>(),
            remote_branch.branch(),
            "-",
        ))
    };

    project_repository.push(
        &vbranch.head,
        &remote_branch,
        with_force,
        credentials,
        None,
        askpass.clone(),
    )?;

    vbranch.upstream = Some(remote_branch.clone());
    vbranch.upstream_head = Some(vbranch.head);
    vb_state
        .set_branch(vbranch.clone())
        .context("failed to write target branch after push")?;
    project_repository.fetch(
        remote_branch.remote(),
        credentials,
        askpass.map(|(broker, _)| (broker, "modal".to_string())),
    )?;

    Ok(())
}

fn is_commit_integrated(
    project_repository: &project_repository::Repository,
    target: &target::Target,
    commit: &git::Commit,
) -> Result<bool> {
    let remote_branch = project_repository
        .git_repository
        .find_branch(&target.branch.clone().into())?;
    let remote_head = remote_branch.peel_to_commit()?;
    let upstream_commits = project_repository.l(
        remote_head.id(),
        project_repository::LogUntil::Commit(target.sha),
    )?;

    if target.sha.eq(&commit.id()) {
        // could not be integrated if heads are the same.
        return Ok(false);
    }

    if upstream_commits.is_empty() {
        // could not be integrated - there is nothing new upstream.
        return Ok(false);
    }

    if upstream_commits.contains(&commit.id()) {
        return Ok(true);
    }

    let merge_base_id = project_repository
        .git_repository
        .merge_base(target.sha, commit.id())?;
    if merge_base_id.eq(&commit.id()) {
        // if merge branch is the same as branch head and there are upstream commits
        // then it's integrated
        return Ok(true);
    }

    let merge_base = project_repository
        .git_repository
        .find_commit(merge_base_id)?;
    let merge_base_tree = merge_base.tree()?;
    let upstream = project_repository
        .git_repository
        .find_commit(remote_head.id())?;
    let upstream_tree = upstream.tree()?;

    if merge_base_tree.id() == upstream_tree.id() {
        // if merge base is the same as upstream tree, then it's integrated
        return Ok(true);
    }

    // try to merge our tree into the upstream tree
    let mut merge_index = project_repository
        .git_repository
        .merge_trees(&merge_base_tree, &commit.tree()?, &upstream_tree)
        .context("failed to merge trees")?;

    if merge_index.has_conflicts() {
        return Ok(false);
    }

    let merge_tree_oid = merge_index
        .write_tree_to(&project_repository.git_repository)
        .context("failed to write tree")?;

    // if the merge_tree is the same as the new_target_tree and there are no files (uncommitted changes)
    // then the vbranch is fully merged
    Ok(merge_tree_oid == upstream_tree.id())
}

pub fn is_remote_branch_mergeable(
    project_repository: &project_repository::Repository,
    branch_name: &git::RemoteRefname,
) -> Result<bool, errors::IsRemoteBranchMergableError> {
    let vb_state = VirtualBranchesHandle::new(&project_repository.project().gb_dir());

    let Some(default_target) = vb_state
        .try_get_default_target()
        .context("failed to get default target")?
    else {
        return Err(errors::IsRemoteBranchMergableError::DefaultTargetNotSet(
            errors::DefaultTargetNotSet {
                project_id: project_repository.project().id,
            },
        ));
    };

    let target_commit = project_repository
        .git_repository
        .find_commit(default_target.sha)
        .context("failed to find target commit")?;

    let branch = match project_repository
        .git_repository
        .find_branch(&branch_name.into())
    {
        Ok(branch) => Ok(branch),
        Err(git::Error::NotFound(_)) => Err(errors::IsRemoteBranchMergableError::BranchNotFound(
            branch_name.clone(),
        )),
        Err(error) => Err(errors::IsRemoteBranchMergableError::Other(error.into())),
    }?;
    let branch_oid = branch.target().context("detatched head")?;
    let branch_commit = project_repository
        .git_repository
        .find_commit(branch_oid)
        .context("failed to find branch commit")?;

    let base_tree = find_base_tree(
        &project_repository.git_repository,
        &branch_commit,
        &target_commit,
    )?;

    let wd_tree = project_repository.get_wd_tree()?;

    let branch_tree = branch_commit.tree().context("failed to find branch tree")?;
    let mergeable = !project_repository
        .git_repository
        .merge_trees(&base_tree, &branch_tree, &wd_tree)
        .context("failed to merge trees")?
        .has_conflicts();

    Ok(mergeable)
}

pub fn is_virtual_branch_mergeable(
    project_repository: &project_repository::Repository,
    branch_id: &BranchId,
) -> Result<bool, errors::IsVirtualBranchMergeable> {
    let vb_state = VirtualBranchesHandle::new(&project_repository.project().gb_dir());
    let branch = match vb_state.get_branch(branch_id) {
        Ok(branch) => Ok(branch),
        Err(reader::Error::NotFound) => Err(errors::IsVirtualBranchMergeable::BranchNotFound(
            errors::BranchNotFound {
                project_id: project_repository.project().id,
                branch_id: *branch_id,
            },
        )),
        Err(error) => Err(errors::IsVirtualBranchMergeable::Other(error.into())),
    }?;

    if branch.applied {
        return Ok(true);
    }

    let Some(default_target) = vb_state
        .try_get_default_target()
        .context("failed to read default target")?
    else {
        return Err(errors::IsVirtualBranchMergeable::DefaultTargetNotSet(
            errors::DefaultTargetNotSet {
                project_id: project_repository.project().id,
            },
        ));
    };

    // determine if this branch is up to date with the target/base
    let merge_base = project_repository
        .git_repository
        .merge_base(default_target.sha, branch.head)
        .context("failed to find merge base")?;

    if merge_base != default_target.sha {
        return Ok(false);
    }

    let branch_commit = project_repository
        .git_repository
        .find_commit(branch.head)
        .context("failed to find branch commit")?;

    let target_commit = project_repository
        .git_repository
        .find_commit(default_target.sha)
        .context("failed to find target commit")?;

    let base_tree = find_base_tree(
        &project_repository.git_repository,
        &branch_commit,
        &target_commit,
    )?;

    let wd_tree = project_repository.get_wd_tree()?;

    // determine if this tree is mergeable
    let branch_tree = project_repository
        .git_repository
        .find_tree(branch.tree)
        .context("failed to find branch tree")?;

    let is_mergeable = !project_repository
        .git_repository
        .merge_trees(&base_tree, &branch_tree, &wd_tree)
        .context("failed to merge trees")?
        .has_conflicts();

    Ok(is_mergeable)
}

// this function takes a list of file ownership from a "from" commit and "moves"
// those changes to a "to" commit in a branch. This allows users to drag changes
// from one commit to another.
// if the "to" commit is below the "from" commit, the changes are simply added to the "to" commit
// and the rebase should be simple. if the "to" commit is above the "from" commit,
// the changes need to be removed from the "from" commit, everything rebased,
// then added to the "to" commit and everything above that rebased again.
pub fn move_commit_file(
    project_repository: &project_repository::Repository,
    branch_id: &BranchId,
    from_commit_oid: git::Oid,
    to_commit_oid: git::Oid,
    target_ownership: &BranchOwnershipClaims,
) -> Result<git::Oid, errors::VirtualBranchError> {
    let vb_state = VirtualBranchesHandle::new(&project_repository.project().gb_dir());

    let mut target_branch = match vb_state.get_branch(branch_id) {
        Ok(branch) => Ok(branch),
        Err(reader::Error::NotFound) => return Ok(to_commit_oid), // this is wrong
        Err(error) => Err(error),
    }
    .context("failed to read branch")?;

    let Some(default_target) = vb_state
        .try_get_default_target()
        .context("failed to read default target")?
    else {
        return Err(errors::VirtualBranchError::DefaultTargetNotSet(
            errors::DefaultTargetNotSet {
                project_id: project_repository.project().id,
            },
        ));
    };

    let mut to_amend_oid = to_commit_oid;
    let mut amend_commit = project_repository
        .git_repository
        .find_commit(to_amend_oid)
        .context("failed to find commit")?;

    // find all the commits upstream from the target "to" commit
    let mut upstream_commits = project_repository.l(
        target_branch.head,
        project_repository::LogUntil::Commit(amend_commit.id()),
    )?;

    // get a list of all the diffs across all the virtual branches
    let base_file_diffs = diff::workdir(&project_repository.git_repository, &default_target.sha)
        .context("failed to diff workdir")?;

    // filter base_file_diffs to HashMap<filepath, Vec<GitHunk>> only for hunks in target_ownership
    // this is essentially the group of patches that we're "moving"
    let diffs_to_amend = target_ownership
        .claims
        .iter()
        .filter_map(|file_ownership| {
            let hunks = base_file_diffs
                .get(&file_ownership.file_path)
                .map(|hunks| {
                    hunks
                        .hunks
                        .iter()
                        .filter(|hunk| {
                            file_ownership.hunks.iter().any(|owned_hunk| {
                                owned_hunk.start == hunk.new_start
                                    && owned_hunk.end == hunk.new_start + hunk.new_lines
                            })
                        })
                        .cloned()
                        .collect::<Vec<_>>()
                })
                .unwrap_or_default();
            if hunks.is_empty() {
                None
            } else {
                Some((file_ownership.file_path.clone(), hunks))
            }
        })
        .collect::<HashMap<_, _>>();

    // if we're not moving anything, return an error
    if diffs_to_amend.is_empty() {
        return Err(errors::VirtualBranchError::TargetOwnerhshipNotFound(
            target_ownership.clone(),
        ));
    }

    // is from_commit_oid in upstream_commits?
    if !upstream_commits.contains(&from_commit_oid) {
        // this means that the "from" commit is _below_ the "to" commit in the history
        // which makes things a little more complicated because in this case we need to
        // remove the changes from the lower "from" commit, rebase everything, then add the changes
        // to the _rebased_ version of the "to" commit that is above it.

        // first, let's get the from commit data and it's parent data
        let from_commit = project_repository
            .git_repository
            .find_commit(from_commit_oid)
            .context("failed to find commit")?;
        let from_tree = from_commit.tree().context("failed to find tree")?;
        let from_parent = from_commit.parent(0).context("failed to find parent")?;
        let from_parent_tree = from_parent.tree().context("failed to find parent tree")?;

        // ok, what is the entire patch introduced in the "from" commit?
        // we need to remove the parts of this patch that are in target_ownership (the parts we're moving)
        // and then apply the rest to the parent tree of the "from" commit to
        // create the new "from" commit without the changes we're moving
        let from_commit_diffs = diff::trees(
            &project_repository.git_repository,
            &from_parent_tree,
            &from_tree,
        )
        .context("failed to diff trees")?;

        // filter from_commit_diffs to HashMap<filepath, Vec<GitHunk>> only for hunks NOT in target_ownership
        // this is the patch parts we're keeping
        let diffs_to_keep = from_commit_diffs
            .iter()
            .filter_map(|(filepath, file_diff)| {
                let hunks = file_diff
                    .hunks
                    .iter()
                    .filter(|hunk| {
                        !target_ownership.claims.iter().any(|file_ownership| {
                            file_ownership.file_path.eq(filepath)
                                && file_ownership.hunks.iter().any(|owned_hunk| {
                                    owned_hunk.start == hunk.new_start
                                        && owned_hunk.end == hunk.new_start + hunk.new_lines
                                })
                        })
                    })
                    .cloned()
                    .collect::<Vec<_>>();
                if hunks.is_empty() {
                    None
                } else {
                    Some((filepath.clone(), hunks))
                }
            })
            .collect::<HashMap<_, _>>();

        let repo = &project_repository.git_repository;

        // write our new tree and commit for the new "from" commit without the moved changes
        let new_from_tree_oid =
            write_tree_onto_commit(project_repository, from_parent.id(), &diffs_to_keep)?;
        let new_from_tree = &repo
            .find_tree(new_from_tree_oid)
            .map_err(|_error| errors::VirtualBranchError::GitObjectNotFound(new_from_tree_oid))?;
        let new_from_commit_oid = repo
            .commit(
                None,
                &from_commit.author(),
                &from_commit.committer(),
                &from_commit.message().to_str_lossy(),
                new_from_tree,
                &[&from_parent],
            )
            .map_err(|_error| errors::VirtualBranchError::CommitFailed)?;

        // rebase everything above the new "from" commit that has the moved changes removed
        let new_head = match cherry_rebase(
            project_repository,
            new_from_commit_oid,
            from_commit_oid,
            target_branch.head,
        ) {
            Ok(Some(new_head)) => new_head,
            _ => {
                return Err(errors::VirtualBranchError::RebaseFailed);
            }
        };

        // ok, now we need to identify which the new "to" commit is in the rebased history
        // so we'll take a list of the upstream oids and find it simply based on location
        // (since the order should not have changed in our simple rebase)
        let old_upstream_commit_oids = project_repository.l(
            target_branch.head,
            project_repository::LogUntil::Commit(default_target.sha),
        )?;

        let new_upstream_commit_oids = project_repository.l(
            new_head,
            project_repository::LogUntil::Commit(default_target.sha),
        )?;

        // find to_commit_oid offset in upstream_commits vector
        let to_commit_offset = old_upstream_commit_oids
            .iter()
            .position(|c| *c == to_amend_oid)
            .ok_or(errors::VirtualBranchError::Other(anyhow!(
                "failed to find commit in old commits"
            )))?;

        // find the new "to" commit in our new rebased upstream commits
        to_amend_oid = *new_upstream_commit_oids.get(to_commit_offset).ok_or(
            errors::VirtualBranchError::Other(anyhow!("failed to find commit in new commits")),
        )?;

        // reset the "to" commit variable for writing the changes back to
        amend_commit = project_repository
            .git_repository
            .find_commit(to_amend_oid)
            .context("failed to find commit")?;

        // reset the concept of what the upstream commits are to be the rebased ones
        upstream_commits = project_repository.l(
            new_head,
            project_repository::LogUntil::Commit(amend_commit.id()),
        )?;
    }

    // ok, now we will apply the moved changes to the "to" commit.
    // if we were moving the changes down, we didn't need to rewrite the "from" commit
    // because it will be rewritten with the upcoming rebase.
    // if we were moving the changes "up" we've already rewritten the "from" commit

    // apply diffs_to_amend to the commit tree
    // and write a new commit with the changes we're moving
    let new_tree_oid = write_tree_onto_commit(project_repository, to_amend_oid, &diffs_to_amend)?;
    let new_tree = project_repository
        .git_repository
        .find_tree(new_tree_oid)
        .context("failed to find new tree")?;
    let parents = amend_commit
        .parents()
        .context("failed to find head commit parents")?;
    let commit_oid = project_repository
        .git_repository
        .commit(
            None,
            &amend_commit.author(),
            &amend_commit.committer(),
            &amend_commit.message().to_str_lossy(),
            &new_tree,
            &parents.iter().collect::<Vec<_>>(),
        )
        .context("failed to create commit")?;

    // now rebase upstream commits, if needed

    // if there are no upstream commits (the "to" commit was the branch head), then we're done
    if upstream_commits.is_empty() {
        target_branch.head = commit_oid;
        vb_state.set_branch(target_branch.clone())?;
        super::integration::update_gitbutler_integration(&vb_state, project_repository)?;
        return Ok(commit_oid);
    }

    // otherwise, rebase the upstream commits onto the new commit
    let last_commit = upstream_commits.first().cloned().unwrap();
    let new_head = cherry_rebase(
        project_repository,
        commit_oid,
        amend_commit.id(),
        last_commit,
    )?;

    // if that rebase worked, update the branch head and the gitbutler integration
    if let Some(new_head) = new_head {
        target_branch.head = new_head;
        vb_state.set_branch(target_branch.clone())?;
        super::integration::update_gitbutler_integration(&vb_state, project_repository)?;
        Ok(commit_oid)
    } else {
        Err(errors::VirtualBranchError::RebaseFailed)
    }
}

// takes a list of file ownership and a commit oid and rewrites that commit to
// add the file changes. The branch is then rebased onto the new commit
// and the respective branch head is updated
pub fn amend(
    project_repository: &project_repository::Repository,
    branch_id: &BranchId,
    commit_oid: git::Oid,
    target_ownership: &BranchOwnershipClaims,
) -> Result<git::Oid, errors::VirtualBranchError> {
    if conflicts::is_conflicting::<&Path>(project_repository, None)? {
        return Err(errors::VirtualBranchError::Conflict(
            errors::ProjectConflict {
                project_id: project_repository.project().id,
            },
        ));
    }

    let vb_state = VirtualBranchesHandle::new(&project_repository.project().gb_dir());

    let all_branches = vb_state
        .list_branches()
        .context("failed to read virtual branches")?;

    if !all_branches.iter().any(|b| b.id == *branch_id) {
        return Err(errors::VirtualBranchError::BranchNotFound(
            errors::BranchNotFound {
                project_id: project_repository.project().id,
                branch_id: *branch_id,
            },
        ));
    }

    let applied_branches = all_branches
        .into_iter()
        .filter(|b| b.applied)
        .collect::<Vec<_>>();

    if !applied_branches.iter().any(|b| b.id == *branch_id) {
        return Err(errors::VirtualBranchError::BranchNotFound(
            errors::BranchNotFound {
                project_id: project_repository.project().id,
                branch_id: *branch_id,
            },
        ));
    }

    let Some(default_target) = vb_state
        .try_get_default_target()
        .context("failed to read default target")?
    else {
        return Err(errors::VirtualBranchError::DefaultTargetNotSet(
            errors::DefaultTargetNotSet {
                project_id: project_repository.project().id,
            },
        ));
    };

    let integration_commit_id =
        super::integration::get_workspace_head(&vb_state, project_repository)?;

    let (mut applied_statuses, _) = get_applied_status(
        project_repository,
        &integration_commit_id,
        &default_target.sha,
        applied_branches,
    )?;

    let (ref mut target_branch, target_status) = applied_statuses
        .iter_mut()
        .find(|(b, _)| b.id == *branch_id)
        .ok_or_else(|| {
            errors::VirtualBranchError::BranchNotFound(errors::BranchNotFound {
                project_id: project_repository.project().id,
                branch_id: *branch_id,
            })
        })?;

    if target_branch.upstream.is_some() && !project_repository.project().ok_with_force_push {
        // amending to a pushed head commit will cause a force push that is not allowed
        return Err(errors::VirtualBranchError::ForcePushNotAllowed(
            errors::ForcePushNotAllowed {
                project_id: project_repository.project().id,
            },
        ));
    }

    if project_repository
        .l(
            target_branch.head,
            project_repository::LogUntil::Commit(default_target.sha),
        )?
        .is_empty()
    {
        return Err(errors::VirtualBranchError::BranchHasNoCommits);
    }

    // find commit oid
    let amend_commit = project_repository
        .git_repository
        .find_commit(commit_oid)
        .context("failed to find commit")?;

    let diffs_to_amend = target_ownership
        .claims
        .iter()
        .filter_map(|file_ownership| {
            let hunks = target_status
                .get(&file_ownership.file_path)
                .map(|hunks| {
                    hunks
                        .iter()
                        .filter(|hunk| {
                            file_ownership.hunks.iter().any(|owned_hunk| {
                                owned_hunk.start == hunk.new_start
                                    && owned_hunk.end == hunk.new_start + hunk.new_lines
                            })
                        })
                        .cloned()
                        .collect::<Vec<_>>()
                })
                .unwrap_or_default();
            if hunks.is_empty() {
                None
            } else {
                Some((file_ownership.file_path.clone(), hunks))
            }
        })
        .collect::<HashMap<_, _>>();

    if diffs_to_amend.is_empty() {
        return Err(errors::VirtualBranchError::TargetOwnerhshipNotFound(
            target_ownership.clone(),
        ));
    }

    // apply diffs_to_amend to the commit tree
    let new_tree_oid = write_tree_onto_commit(project_repository, commit_oid, &diffs_to_amend)?;
    let new_tree = project_repository
        .git_repository
        .find_tree(new_tree_oid)
        .context("failed to find new tree")?;

    let parents = amend_commit
        .parents()
        .context("failed to find head commit parents")?;

    let commit_oid = project_repository
        .git_repository
        .commit(
            None,
            &amend_commit.author(),
            &amend_commit.committer(),
            &amend_commit.message().to_str_lossy(),
            &new_tree,
            &parents.iter().collect::<Vec<_>>(),
        )
        .context("failed to create commit")?;

    // now rebase upstream commits, if needed
    let upstream_commits = project_repository.l(
        target_branch.head,
        project_repository::LogUntil::Commit(amend_commit.id()),
    )?;
    // if there are no upstream commits, we're done
    if upstream_commits.is_empty() {
        target_branch.head = commit_oid;
        vb_state.set_branch(target_branch.clone())?;
        super::integration::update_gitbutler_integration(&vb_state, project_repository)?;
        return Ok(commit_oid);
    }

    let last_commit = upstream_commits.first().cloned().unwrap();

    let new_head = cherry_rebase(
        project_repository,
        commit_oid,
        amend_commit.id(),
        last_commit,
    )?;

    if let Some(new_head) = new_head {
        target_branch.head = new_head;
        vb_state.set_branch(target_branch.clone())?;
        super::integration::update_gitbutler_integration(&vb_state, project_repository)?;
        Ok(commit_oid)
    } else {
        Err(errors::VirtualBranchError::RebaseFailed)
    }
}

// move a given commit in a branch up one or down one
// if the offset is positive, move the commit down one
// if the offset is negative, move the commit up one
// rewrites the branch head to the new head commit
pub fn reorder_commit(
    project_repository: &project_repository::Repository,
    branch_id: &BranchId,
    commit_oid: git::Oid,
    offset: i32,
) -> Result<(), errors::VirtualBranchError> {
    let vb_state = VirtualBranchesHandle::new(&project_repository.project().gb_dir());

    let Some(default_target) = vb_state
        .try_get_default_target()
        .context("failed to read default target")?
    else {
        return Err(errors::VirtualBranchError::DefaultTargetNotSet(
            errors::DefaultTargetNotSet {
                project_id: project_repository.project().id,
            },
        ));
    };

    let mut branch = match vb_state.get_branch(branch_id) {
        Ok(branch) => Ok(branch),
        Err(reader::Error::NotFound) => Err(errors::VirtualBranchError::BranchNotFound(
            errors::BranchNotFound {
                branch_id: *branch_id,
                project_id: project_repository.project().id,
            },
        )),
        Err(error) => Err(errors::VirtualBranchError::Other(error.into())),
    }?;

    // find the commit to offset from
    let commit = project_repository
        .git_repository
        .find_commit(commit_oid)
        .context("failed to find commit")?;

    let parent = commit.parent(0).context("failed to find parent")?;
    let parent_oid = parent.id();

    if offset < 0 {
        // move commit up
        if branch.head == commit_oid {
            // can't move the head commit up
            return Ok(());
        }

        // get a list of the commits to rebase
        let mut ids_to_rebase = project_repository.l(
            branch.head,
            project_repository::LogUntil::Commit(commit.id()),
        )?;
        let last_oid = ids_to_rebase.pop().context("failed to pop last oid")?;
        ids_to_rebase.push(commit_oid);
        ids_to_rebase.push(last_oid);

        match cherry_rebase_group(project_repository, parent_oid, &mut ids_to_rebase) {
            Ok(Some(new_head)) => {
                branch.head = new_head;
                vb_state
                    .set_branch(branch.clone())
                    .context("failed to write branch")?;

                super::integration::update_gitbutler_integration(&vb_state, project_repository)
                    .context("failed to update gitbutler integration")?;
            }
            _ => {
                return Err(errors::VirtualBranchError::RebaseFailed);
            }
        }
    } else {
        //  move commit down
        if default_target.sha == parent_oid {
            // can't move the commit down past the target
            return Ok(());
        }

        let target = parent.parent(0).context("failed to find target")?;
        let target_oid = target.id();

        // get a list of the commits to rebase
        let mut ids_to_rebase = project_repository.l(
            branch.head,
            project_repository::LogUntil::Commit(commit.id()),
        )?;
        ids_to_rebase.push(parent_oid);
        ids_to_rebase.push(commit_oid);

        match cherry_rebase_group(project_repository, target_oid, &mut ids_to_rebase) {
            Ok(Some(new_head)) => {
                branch.head = new_head;
                vb_state
                    .set_branch(branch.clone())
                    .context("failed to write branch")?;

                super::integration::update_gitbutler_integration(&vb_state, project_repository)
                    .context("failed to update gitbutler integration")?;
            }
            _ => {
                return Err(errors::VirtualBranchError::RebaseFailed);
            }
        }
    }

    Ok(())
}

// create and insert a blank commit (no tree change) either above or below a commit
// if offset is positive, insert below, if negative, insert above
// return the oid of the new head commit of the branch with the inserted blank commit
pub fn insert_blank_commit(
    project_repository: &project_repository::Repository,
    branch_id: &BranchId,
    commit_oid: git::Oid,
    user: Option<&users::User>,
    offset: i32,
) -> Result<(), errors::VirtualBranchError> {
    let vb_state = VirtualBranchesHandle::new(&project_repository.project().gb_dir());

    let mut branch = match vb_state.get_branch(branch_id) {
        Ok(branch) => Ok(branch),
        Err(reader::Error::NotFound) => Err(errors::VirtualBranchError::BranchNotFound(
            errors::BranchNotFound {
                branch_id: *branch_id,
                project_id: project_repository.project().id,
            },
        )),
        Err(error) => Err(errors::VirtualBranchError::Other(error.into())),
    }?;

    // find the commit to offset from
    let mut commit = project_repository
        .git_repository
        .find_commit(commit_oid)
        .context("failed to find commit")?;

    if offset > 0 {
        commit = commit.parent(0).context("failed to find parent")?;
    }

    let commit_tree = commit.tree().unwrap();
    let blank_commit_oid = project_repository.commit(user, "", &commit_tree, &[&commit], None)?;

    if commit.id() == branch.head && offset < 0 {
        // inserting before the first commit
        branch.head = blank_commit_oid;
        vb_state
            .set_branch(branch.clone())
            .context("failed to write branch")?;
        super::integration::update_gitbutler_integration(&vb_state, project_repository)
            .context("failed to update gitbutler integration")?;
    } else {
        // rebase all commits above it onto the new commit
        match cherry_rebase(
            project_repository,
            blank_commit_oid,
            commit.id(),
            branch.head,
        ) {
            Ok(Some(new_head)) => {
                branch.head = new_head;
                vb_state
                    .set_branch(branch.clone())
                    .context("failed to write branch")?;

                super::integration::update_gitbutler_integration(&vb_state, project_repository)
                    .context("failed to update gitbutler integration")?;
            }
            _ => {
                return Err(errors::VirtualBranchError::RebaseFailed);
            }
        }
    }

    Ok(())
}

// remove a commit in a branch by rebasing all commits _except_ for it onto it's parent
// if successful, it will update the branch head to the new head commit
pub fn undo_commit(
    project_repository: &project_repository::Repository,
    branch_id: &BranchId,
    commit_oid: git::Oid,
) -> Result<(), errors::VirtualBranchError> {
    let vb_state = VirtualBranchesHandle::new(&project_repository.project().gb_dir());

    let mut branch = match vb_state.get_branch(branch_id) {
        Ok(branch) => Ok(branch),
        Err(reader::Error::NotFound) => Err(errors::VirtualBranchError::BranchNotFound(
            errors::BranchNotFound {
                branch_id: *branch_id,
                project_id: project_repository.project().id,
            },
        )),
        Err(error) => Err(errors::VirtualBranchError::Other(error.into())),
    }?;

    let commit = project_repository
        .git_repository
        .find_commit(commit_oid)
        .context("failed to find commit")?;

    let new_commit_oid;

    if branch.head == commit_oid {
        // if commit is the head, just set head to the parent
        new_commit_oid = commit.parent(0).context("failed to find parent")?.id();
    } else {
        // if commit is not the head, rebase all commits above it onto it's parent
        let parent_commit_oid = commit.parent(0).context("failed to find parent")?.id();

        match cherry_rebase(
            project_repository,
            parent_commit_oid,
            commit_oid,
            branch.head,
        ) {
            Ok(Some(new_head)) => {
                new_commit_oid = new_head;
            }
            _ => {
                return Err(errors::VirtualBranchError::RebaseFailed);
            }
        }
    }

    if new_commit_oid != commit_oid {
        branch.head = new_commit_oid;
        vb_state
            .set_branch(branch.clone())
            .context("failed to write branch")?;

        super::integration::update_gitbutler_integration(&vb_state, project_repository)
            .context("failed to update gitbutler integration")?;
    }

    Ok(())
}

// cherry-pick based rebase, which handles empty commits
// this function takes a commit range and generates a Vector of commit oids
// and then passes them to `cherry_rebase_group` to rebase them onto the target commit
pub fn cherry_rebase(
    project_repository: &project_repository::Repository,
    target_commit_oid: git::Oid,
    start_commit_oid: git::Oid,
    end_commit_oid: git::Oid,
) -> Result<Option<git::Oid>, anyhow::Error> {
    // get a list of the commits to rebase
    let mut ids_to_rebase = project_repository.l(
        end_commit_oid,
        project_repository::LogUntil::Commit(start_commit_oid),
    )?;

    if ids_to_rebase.is_empty() {
        return Ok(None);
    }

    let new_head_id =
        cherry_rebase_group(project_repository, target_commit_oid, &mut ids_to_rebase)?;

    Ok(new_head_id)
}

// takes a vector of commit oids and rebases them onto a target commit and returns the
// new head commit oid if it's successful
// the difference between this and a libgit2 based rebase is that this will successfully
// rebase empty commits (two commits with identical trees)
fn cherry_rebase_group(
    project_repository: &project_repository::Repository,
    target_commit_oid: git::Oid,
    ids_to_rebase: &mut [git::Oid],
) -> Result<Option<git::Oid>, anyhow::Error> {
    ids_to_rebase.reverse();
    // now, rebase unchanged commits onto the new commit
    let commits_to_rebase = ids_to_rebase
        .iter()
        .map(|oid| project_repository.git_repository.find_commit(*oid))
        .collect::<Result<Vec<_>, _>>()
        .context("failed to read commits to rebase")?;

    let new_head_id = commits_to_rebase
        .into_iter()
        .fold(
            project_repository
                .git_repository
                .find_commit(target_commit_oid)
                .context("failed to find new commit"),
            |head, to_rebase| {
                let head = head?;

                let mut cherrypick_index = project_repository
                    .git_repository
                    .cherry_pick(&head, &to_rebase)
                    .context("failed to cherry pick")?;

                if cherrypick_index.has_conflicts() {
                    bail!("failed to rebase");
                }

                let merge_tree_oid = cherrypick_index
                    .write_tree_to(&project_repository.git_repository)
                    .context("failed to write merge tree")?;

                let merge_tree = project_repository
                    .git_repository
                    .find_tree(merge_tree_oid)
                    .context("failed to find merge tree")?;

                let commit_oid = project_repository
                    .git_repository
                    .commit(
                        None,
                        &to_rebase.author(),
                        &to_rebase.committer(),
                        &to_rebase.message().to_str_lossy(),
                        &merge_tree,
                        &[&head],
                    )
                    .context("failed to create commit")?;

                project_repository
                    .git_repository
                    .find_commit(commit_oid)
                    .context("failed to find commit")
            },
        )?
        .id();

    Ok(Some(new_head_id))
}

// runs a simple libgit2 based in-memory rebase on a commit range onto a target commit
// possibly not used in favor of cherry_rebase
pub fn simple_rebase(
    project_repository: &project_repository::Repository,
    target_commit_oid: git::Oid,
    start_commit_oid: git::Oid,
    end_commit_oid: git::Oid,
) -> Result<Option<git::Oid>, anyhow::Error> {
    let repo = &project_repository.git_repository;
    let (_, committer) = project_repository.git_signatures(None)?;

    let mut rebase_options = git2::RebaseOptions::new();
    rebase_options.quiet(true);
    rebase_options.inmemory(true);
    let mut rebase = repo
        .rebase(
            Some(end_commit_oid),
            Some(start_commit_oid),
            Some(target_commit_oid),
            Some(&mut rebase_options),
        )
        .context("failed to rebase")?;

    let mut rebase_success = true;
    // check to see if these commits have already been pushed
    let mut last_rebase_head = target_commit_oid;
    while rebase.next().is_some() {
        let index = rebase
            .inmemory_index()
            .context("failed to get inmemory index")?;
        if index.has_conflicts() {
            rebase_success = false;
            break;
        }

        if let Ok(commit_id) = rebase.commit(None, &committer.clone().into(), None) {
            last_rebase_head = commit_id.into();
        } else {
            rebase_success = false;
            break;
        }
    }

    if rebase_success {
        // rebase worked out, rewrite the branch head
        rebase.finish(None).context("failed to finish rebase")?;
        Ok(Some(last_rebase_head))
    } else {
        // rebase failed, do a merge commit
        rebase.abort().context("failed to abort rebase")?;
        Ok(None)
    }
}

pub fn cherry_pick(
    project_repository: &project_repository::Repository,
    branch_id: &BranchId,
    target_commit_oid: git::Oid,
) -> Result<Option<git::Oid>, errors::CherryPickError> {
    if conflicts::is_conflicting::<&Path>(project_repository, None)? {
        return Err(errors::CherryPickError::Conflict(errors::ProjectConflict {
            project_id: project_repository.project().id,
        }));
    }

    let vb_state = VirtualBranchesHandle::new(&project_repository.project().gb_dir());

    let mut branch = vb_state
        .get_branch(branch_id)
        .context("failed to read branch")?;

    if !branch.applied {
        // todo?
        return Err(errors::CherryPickError::NotApplied);
    }

    let target_commit = project_repository
        .git_repository
        .find_commit(target_commit_oid)
        .map_err(|error| match error {
            git::Error::NotFound(_) => errors::CherryPickError::CommitNotFound(target_commit_oid),
            error => errors::CherryPickError::Other(error.into()),
        })?;

    let branch_head_commit = project_repository
        .git_repository
        .find_commit(branch.head)
        .context("failed to find branch tree")?;

    let default_target = vb_state
        .try_get_default_target()
        .context("failed to read default target")?
        .context("no default target set")?;

    // if any other branches are applied, unapply them
    let applied_branches = vb_state
        .list_branches()
        .context("failed to read virtual branches")?
        .into_iter()
        .filter(|b| b.applied)
        .collect::<Vec<_>>();

    let integration_commit_id =
        super::integration::get_workspace_head(&vb_state, project_repository)?;

    let (applied_statuses, _) = get_applied_status(
        project_repository,
        &integration_commit_id,
        &default_target.sha,
        applied_branches,
    )?;

    let branch_files = applied_statuses
        .iter()
        .find(|(b, _)| b.id == *branch_id)
        .map(|(_, f)| f)
        .context("branch status not found")?;

    // create a wip commit. we'll use it to offload cherrypick conflicts calculation to libgit.
    let wip_commit = {
        let wip_tree_oid = write_tree(project_repository, &branch.head, branch_files)?;
        let wip_tree = project_repository
            .git_repository
            .find_tree(wip_tree_oid)
            .context("failed to find tree")?;

        let signature = git::Signature::now("GitButler", "gitbutler@gitbutler.com")
            .context("failed to make gb signature")?;
        let oid = project_repository
            .git_repository
            .commit(
                None,
                &signature,
                &signature,
                "wip cherry picking commit",
                &wip_tree,
                &[&branch_head_commit],
            )
            .context("failed to commit wip work")?;
        project_repository
            .git_repository
            .find_commit(oid)
            .context("failed to find wip commit")?
    };

    let mut cherrypick_index = project_repository
        .git_repository
        .cherry_pick(&wip_commit, &target_commit)
        .context("failed to cherry pick")?;

    // unapply other branches
    for other_branch in applied_statuses
        .iter()
        .filter(|(b, _)| b.id != branch.id)
        .map(|(b, _)| b)
    {
        unapply_branch(project_repository, &other_branch.id).context("failed to unapply branch")?;
    }

    let commit_oid = if cherrypick_index.has_conflicts() {
        // checkout the conflicts
        project_repository
            .git_repository
            .checkout_index(&mut cherrypick_index)
            .allow_conflicts()
            .conflict_style_merge()
            .force()
            .checkout()
            .context("failed to checkout conflicts")?;

        // mark conflicts
        let conflicts = cherrypick_index
            .conflicts()
            .context("failed to get conflicts")?;
        let mut merge_conflicts = Vec::new();
        for path in conflicts.flatten() {
            if let Some(ours) = path.our {
                let path = std::str::from_utf8(&ours.path)
                    .context("failed to convert path")?
                    .to_string();
                merge_conflicts.push(path);
            }
        }
        conflicts::mark(project_repository, &merge_conflicts, Some(branch.head))?;

        None
    } else {
        let merge_tree_oid = cherrypick_index
            .write_tree_to(&project_repository.git_repository)
            .context("failed to write merge tree")?;
        let merge_tree = project_repository
            .git_repository
            .find_tree(merge_tree_oid)
            .context("failed to find merge tree")?;

        let branch_head_commit = project_repository
            .git_repository
            .find_commit(branch.head)
            .context("failed to find branch head commit")?;

        let commit_oid = project_repository
            .git_repository
            .commit(
                None,
                &target_commit.author(),
                &target_commit.committer(),
                &target_commit.message().to_str_lossy(),
                &merge_tree,
                &[&branch_head_commit],
            )
            .context("failed to create commit")?;

        // checkout final_tree into the working directory
        project_repository
            .git_repository
            .checkout_tree(&merge_tree)
            .force()
            .remove_untracked()
            .checkout()
            .context("failed to checkout final tree")?;

        // update branch status
        branch.head = commit_oid;
        vb_state
            .set_branch(branch.clone())
            .context("failed to write branch")?;

        Some(commit_oid)
    };

    super::integration::update_gitbutler_integration(&vb_state, project_repository)
        .context("failed to update gitbutler integration")?;

    Ok(commit_oid)
}

/// squashes a commit from a virtual branch into it's parent.
pub fn squash(
    project_repository: &project_repository::Repository,
    branch_id: &BranchId,
    commit_oid: git::Oid,
) -> Result<(), errors::SquashError> {
    if conflicts::is_conflicting::<&Path>(project_repository, None)? {
        return Err(errors::SquashError::Conflict(errors::ProjectConflict {
            project_id: project_repository.project().id,
        }));
    }

    let vb_state = VirtualBranchesHandle::new(&project_repository.project().gb_dir());

    let Some(default_target) = vb_state
        .try_get_default_target()
        .context("failed to read default target")?
    else {
        return Err(errors::SquashError::DefaultTargetNotSet(
            errors::DefaultTargetNotSet {
                project_id: project_repository.project().id,
            },
        ));
    };

    let mut branch = vb_state
        .get_branch(branch_id)
        .map_err(|error| match error {
            reader::Error::NotFound => {
                errors::SquashError::BranchNotFound(errors::BranchNotFound {
                    project_id: project_repository.project().id,
                    branch_id: *branch_id,
                })
            }
            error => errors::SquashError::Other(error.into()),
        })?;

    let branch_commit_oids = project_repository.l(
        branch.head,
        project_repository::LogUntil::Commit(default_target.sha),
    )?;

    if !branch_commit_oids.contains(&commit_oid) {
        return Err(errors::SquashError::CommitNotFound(commit_oid));
    }

    let commit_to_squash = project_repository
        .git_repository
        .find_commit(commit_oid)
        .context("failed to find commit")?;

    let parent_commit = commit_to_squash
        .parent(0)
        .context("failed to find parent commit")?;

    let pushed_commit_oids = branch.upstream_head.map_or_else(
        || Ok(vec![]),
        |upstream_head| {
            project_repository.l(
                upstream_head,
                project_repository::LogUntil::Commit(default_target.sha),
            )
        },
    )?;

    if pushed_commit_oids.contains(&parent_commit.id())
        && !project_repository.project().ok_with_force_push
    {
        // squashing into a pushed commit will cause a force push that is not allowed
        return Err(errors::SquashError::ForcePushNotAllowed(
            errors::ForcePushNotAllowed {
                project_id: project_repository.project().id,
            },
        ));
    }

    if !branch_commit_oids.contains(&parent_commit.id()) {
        return Err(errors::SquashError::CantSquashRootCommit);
    }

    // create a commit that:
    //  * has the tree of the target commit
    //  * has the message combined of the target commit and parent commit
    //  * has parents of the parents commit.
    let parents = parent_commit
        .parents()
        .context("failed to find head commit parents")?;

    let new_commit_oid = project_repository
        .git_repository
        .commit(
            None,
            &commit_to_squash.author(),
            &commit_to_squash.committer(),
            &format!(
                "{}\n{}",
                parent_commit.message(),
                commit_to_squash.message(),
            ),
            &commit_to_squash.tree().context("failed to find tree")?,
            &parents.iter().collect::<Vec<_>>(),
        )
        .context("failed to commit")?;

    let ids_to_rebase = {
        let ids = branch_commit_oids
            .split(|oid| oid.eq(&commit_oid))
            .collect::<Vec<_>>();
        ids.first().copied()
    }
    .ok_or(errors::SquashError::CommitNotFound(commit_oid))?;
    let mut ids_to_rebase = ids_to_rebase.to_vec();

    match cherry_rebase_group(project_repository, new_commit_oid, &mut ids_to_rebase) {
        Ok(Some(new_head_id)) => {
            // save new branch head
            branch.head = new_head_id;
            vb_state
                .set_branch(branch.clone())
                .context("failed to write branch")?;

            super::integration::update_gitbutler_integration(&vb_state, project_repository)
                .context("failed to update gitbutler integration")?;
            Ok(())
        }
        _ => Err(errors::SquashError::Other(anyhow!("rebase error"))),
    }
}

// changes a commit message for commit_oid, rebases everything above it, updates branch head if successful
pub fn update_commit_message(
    project_repository: &project_repository::Repository,
    branch_id: &BranchId,
    commit_oid: git::Oid,
    message: &str,
) -> Result<(), errors::UpdateCommitMessageError> {
    if message.is_empty() {
        return Err(errors::UpdateCommitMessageError::EmptyMessage);
    }

    if conflicts::is_conflicting::<&Path>(project_repository, None)? {
        return Err(errors::UpdateCommitMessageError::Conflict(
            errors::ProjectConflict {
                project_id: project_repository.project().id,
            },
        ));
    }

    let vb_state = VirtualBranchesHandle::new(&project_repository.project().gb_dir());

    let Some(default_target) = vb_state
        .try_get_default_target()
        .context("failed to read default target")?
    else {
        return Err(errors::UpdateCommitMessageError::DefaultTargetNotSet(
            errors::DefaultTargetNotSet {
                project_id: project_repository.project().id,
            },
        ));
    };

    let mut branch = vb_state
        .get_branch(branch_id)
        .map_err(|error| match error {
            reader::Error::NotFound => {
                errors::UpdateCommitMessageError::BranchNotFound(errors::BranchNotFound {
                    project_id: project_repository.project().id,
                    branch_id: *branch_id,
                })
            }
            error => errors::UpdateCommitMessageError::Other(error.into()),
        })?;

    let branch_commit_oids = project_repository.l(
        branch.head,
        project_repository::LogUntil::Commit(default_target.sha),
    )?;

    if !branch_commit_oids.contains(&commit_oid) {
        return Err(errors::UpdateCommitMessageError::CommitNotFound(commit_oid));
    }

    let pushed_commit_oids = branch.upstream_head.map_or_else(
        || Ok(vec![]),
        |upstream_head| {
            project_repository.l(
                upstream_head,
                project_repository::LogUntil::Commit(default_target.sha),
            )
        },
    )?;

    if pushed_commit_oids.contains(&commit_oid) && !project_repository.project().ok_with_force_push
    {
        // updating the message of a pushed commit will cause a force push that is not allowed
        return Err(errors::UpdateCommitMessageError::ForcePushNotAllowed(
            errors::ForcePushNotAllowed {
                project_id: project_repository.project().id,
            },
        ));
    }

    let target_commit = project_repository
        .git_repository
        .find_commit(commit_oid)
        .context("failed to find commit")?;

    let parents = target_commit
        .parents()
        .context("failed to find head commit parents")?;

    let new_commit_oid = project_repository
        .git_repository
        .commit(
            None,
            &target_commit.author(),
            &target_commit.committer(),
            message,
            &target_commit.tree().context("failed to find tree")?,
            &parents.iter().collect::<Vec<_>>(),
        )
        .context("failed to commit")?;

    let ids_to_rebase = {
        let ids = branch_commit_oids
            .split(|oid| oid.eq(&commit_oid))
            .collect::<Vec<_>>();
        ids.first().copied()
    }
    .ok_or(errors::UpdateCommitMessageError::CommitNotFound(commit_oid))?;
    let mut ids_to_rebase = ids_to_rebase.to_vec();

    match cherry_rebase_group(project_repository, new_commit_oid, &mut ids_to_rebase) {
        Ok(Some(new_head_id)) => {
            // save new branch head
            branch.head = new_head_id;
            vb_state
                .set_branch(branch.clone())
                .context("failed to write branch")?;

            super::integration::update_gitbutler_integration(&vb_state, project_repository)
                .context("failed to update gitbutler integration")?;
            Ok(())
        }
        _ => Err(errors::UpdateCommitMessageError::Other(anyhow!(
            "rebase error"
        ))),
    }
}

/// moves commit from the branch it's in to the top of the target branch
pub fn move_commit(
    project_repository: &project_repository::Repository,
    target_branch_id: &BranchId,
    commit_oid: git::Oid,
    user: Option<&users::User>,
    signing_key: Option<&keys::PrivateKey>,
) -> Result<(), errors::MoveCommitError> {
    if project_repository.is_resolving() {
        return Err(errors::MoveCommitError::Conflicted(
            errors::ProjectConflict {
                project_id: project_repository.project().id,
            },
        ));
    }

    let vb_state = VirtualBranchesHandle::new(&project_repository.project().gb_dir());

    let applied_branches = vb_state
        .list_branches()
        .context("failed to read virtual branches")?
        .into_iter()
        .filter(|b| b.applied)
        .collect::<Vec<_>>();

    if !applied_branches.iter().any(|b| b.id == *target_branch_id) {
        return Err(errors::MoveCommitError::BranchNotFound(
            errors::BranchNotFound {
                project_id: project_repository.project().id,
                branch_id: *target_branch_id,
            },
        ));
    }

    let Some(default_target) = vb_state
        .try_get_default_target()
        .context("failed to get default target")?
    else {
        return Err(errors::MoveCommitError::DefaultTargetNotSet(
            errors::DefaultTargetNotSet {
                project_id: project_repository.project().id,
            },
        ));
    };

    let integration_commit_id =
        super::integration::get_workspace_head(&vb_state, project_repository)?;

    let (mut applied_statuses, _) = get_applied_status(
        project_repository,
        &integration_commit_id,
        &default_target.sha,
        applied_branches,
    )?;

    let (ref mut source_branch, source_status) = applied_statuses
        .iter_mut()
        .find(|(b, _)| b.head == commit_oid)
        .ok_or_else(|| errors::MoveCommitError::CommitNotFound(commit_oid))?;

    let source_branch_non_comitted_files = source_status;

    let source_branch_head = project_repository
        .git_repository
        .find_commit(commit_oid)
        .context("failed to find commit")?;
    let source_branch_head_parent = source_branch_head
        .parent(0)
        .context("failed to get parent commit")?;
    let source_branch_head_tree = source_branch_head
        .tree()
        .context("failed to get commit tree")?;
    let source_branch_head_parent_tree = source_branch_head_parent
        .tree()
        .context("failed to get parent tree")?;
    let branch_head_diff = diff::trees(
        &project_repository.git_repository,
        &source_branch_head_parent_tree,
        &source_branch_head_tree,
    )?;

    let branch_head_diff: HashMap<_, _> = diff::diff_files_into_hunks(branch_head_diff).collect();
    let is_source_locked = source_branch_non_comitted_files
        .iter()
        .any(|(path, hunks)| {
            branch_head_diff.get(path).map_or(false, |head_diff_hunks| {
                hunks.iter().any(|hunk| {
                    head_diff_hunks.iter().any(|head_hunk| {
                        joined(
                            head_hunk.new_start,
                            head_hunk.new_start + head_hunk.new_lines,
                            hunk.new_start,
                            hunk.new_start + hunk.new_lines,
                        )
                    })
                })
            })
        });

    if is_source_locked {
        return Err(errors::MoveCommitError::SourceLocked);
    }

    // move files ownerships from source branch to the destination branch

    let ownerships_to_transfer = branch_head_diff
        .iter()
        .map(|(file_path, hunks)| {
            (
                file_path.clone(),
                hunks.iter().map(Into::into).collect::<Vec<_>>(),
            )
        })
        .map(|(file_path, hunks)| OwnershipClaim { file_path, hunks })
        .flat_map(|file_ownership| source_branch.ownership.take(&file_ownership))
        .collect::<Vec<_>>();

    // reset the source branch to the parent commit
    {
        source_branch.head = source_branch_head_parent.id();
        vb_state.set_branch(source_branch.clone())?;
    }

    // move the commit to destination branch target branch
    {
        let mut destination_branch =
            vb_state
                .get_branch(target_branch_id)
                .map_err(|error| match error {
                    reader::Error::NotFound => {
                        errors::MoveCommitError::BranchNotFound(errors::BranchNotFound {
                            project_id: project_repository.project().id,
                            branch_id: *target_branch_id,
                        })
                    }
                    error => errors::MoveCommitError::Other(error.into()),
                })?;

        for ownership in ownerships_to_transfer {
            destination_branch.ownership.put(ownership);
        }

        let new_destination_tree_oid = write_tree_onto_commit(
            project_repository,
            destination_branch.head,
            branch_head_diff,
        )
        .context("failed to write tree onto commit")?;
        let new_destination_tree = project_repository
            .git_repository
            .find_tree(new_destination_tree_oid)
            .context("failed to find tree")?;

        let new_destination_head_oid = project_repository
            .commit(
                user,
                &source_branch_head.message().to_str_lossy(),
                &new_destination_tree,
                &[&project_repository
                    .git_repository
                    .find_commit(destination_branch.head)
                    .context("failed to get dst branch head commit")?],
                signing_key,
            )
            .context("failed to commit")?;

        destination_branch.head = new_destination_head_oid;
        vb_state.set_branch(destination_branch.clone())?;
    }

    super::integration::update_gitbutler_integration(&vb_state, project_repository)
        .context("failed to update gitbutler integration")?;

    Ok(())
}

pub fn create_virtual_branch_from_branch(
    project_repository: &project_repository::Repository,
    upstream: &git::Refname,
    signing_key: Option<&keys::PrivateKey>,
    user: Option<&users::User>,
) -> Result<BranchId, errors::CreateVirtualBranchFromBranchError> {
    if !matches!(upstream, git::Refname::Local(_) | git::Refname::Remote(_)) {
        return Err(errors::CreateVirtualBranchFromBranchError::BranchNotFound(
            upstream.clone(),
        ));
    }

    let vb_state = VirtualBranchesHandle::new(&project_repository.project().gb_dir());

    let Some(default_target) = vb_state
        .try_get_default_target()
        .context("failed to get default target")?
    else {
        return Err(
            errors::CreateVirtualBranchFromBranchError::DefaultTargetNotSet(
                errors::DefaultTargetNotSet {
                    project_id: project_repository.project().id,
                },
            ),
        );
    };

    if let git::Refname::Remote(remote_upstream) = upstream {
        if default_target.branch.eq(remote_upstream) {
            return Err(
                errors::CreateVirtualBranchFromBranchError::CantMakeBranchFromDefaultTarget,
            );
        }
    }

    let repo = &project_repository.git_repository;
    let head_reference = match repo.find_reference(upstream) {
        Ok(head) => Ok(head),
        Err(git::Error::NotFound(_)) => Err(
            errors::CreateVirtualBranchFromBranchError::BranchNotFound(upstream.clone()),
        ),
        Err(error) => Err(errors::CreateVirtualBranchFromBranchError::Other(
            error.into(),
        )),
    }?;
    let head_commit = head_reference
        .peel_to_commit()
        .context("failed to peel to commit")?;
    let head_commit_tree = head_commit.tree().context("failed to find tree")?;

    let all_virtual_branches = vb_state
        .list_branches()
        .context("failed to read virtual branches")?
        .into_iter()
        .collect::<Vec<branch::Branch>>();

    let order = all_virtual_branches.len();

    let selected_for_changes = (!all_virtual_branches
        .iter()
        .any(|b| b.selected_for_changes.is_some()))
    .then_some(chrono::Utc::now().timestamp_millis());

    let now = crate::time::now_ms();

    // only set upstream if it's not the default target
    let upstream_branch = match upstream {
        git::Refname::Other(_) | git::Refname::Virtual(_) => {
            // we only support local or remote branches
            return Err(errors::CreateVirtualBranchFromBranchError::BranchNotFound(
                upstream.clone(),
            ));
        }
        git::Refname::Remote(remote) => Some(remote.clone()),
        git::Refname::Local(local) => local.remote().cloned(),
    };

    // add file ownership based off the diff
    let target_commit = repo
        .find_commit(default_target.sha)
        .map_err(|error| errors::CreateVirtualBranchFromBranchError::Other(error.into()))?;
    let merge_base_oid = repo
        .merge_base(target_commit.id(), head_commit.id())
        .map_err(|error| errors::CreateVirtualBranchFromBranchError::Other(error.into()))?;
    let merge_base_tree = repo
        .find_commit(merge_base_oid)
        .map_err(|error| errors::CreateVirtualBranchFromBranchError::Other(error.into()))?
        .tree()
        .map_err(|error| errors::CreateVirtualBranchFromBranchError::Other(error.into()))?;

    // do a diff between the head of this branch and the target base
    let diff = diff::trees(
        &project_repository.git_repository,
        &merge_base_tree,
        &head_commit_tree,
    )
    .context("failed to diff trees")?;

    // assign ownership to the branch
    let ownership = diff.iter().fold(
        branch::BranchOwnershipClaims::default(),
        |mut ownership, (file_path, file)| {
            for hunk in &file.hunks {
                ownership.put(
                    format!(
                        "{}:{}",
                        file_path.display(),
                        VirtualBranchHunk::gen_id(hunk.new_start, hunk.new_lines)
                    )
                    .parse()
                    .unwrap(),
                );
            }
            ownership
        },
    );

    let branch = branch::Branch {
        id: BranchId::generate(),
        name: upstream
            .branch()
            .expect("always a branch reference")
            .to_string(),
        notes: String::new(),
        applied: false,
        upstream_head: upstream_branch.is_some().then_some(head_commit.id()),
        upstream: upstream_branch,
        tree: head_commit_tree.id(),
        head: head_commit.id(),
        created_timestamp_ms: now,
        updated_timestamp_ms: now,
        ownership,
        order,
        selected_for_changes,
    };

    vb_state
        .set_branch(branch.clone())
        .context("failed to write branch")?;

    project_repository.add_branch_reference(&branch)?;

    match apply_branch(project_repository, &branch.id, signing_key, user) {
        Ok(()) => Ok(branch.id),
        Err(errors::ApplyBranchError::BranchConflicts(_)) => {
            // if branch conflicts with the workspace, it's ok. keep it unapplied
            Ok(branch.id)
        }
        Err(error) => Err(errors::CreateVirtualBranchFromBranchError::ApplyBranch(
            error,
        )),
    }
}

/// Just like [`diffy::apply()`], but on error it will attach hashes of the input `base_image` and `patch`.
pub fn apply(base_image: &BStr, patch: &Patch<'_, [u8]>) -> Result<BString> {
    fn md5_hash_hex(b: impl AsRef<[u8]>) -> String {
        format!("{:x}", md5::compute(b))
    }

    #[derive(Debug)]
    #[allow(dead_code)] // Read by Debug auto-impl, which doesn't count
    pub enum DebugLine {
        // Note that each of these strings is a hash only
        Context(String),
        Delete(String),
        Insert(String),
    }

    impl<'a> From<&diffy::Line<'a, [u8]>> for DebugLine {
        fn from(line: &Line<'a, [u8]>) -> Self {
            match line {
                Line::Context(s) => DebugLine::Context(md5_hash_hex(s)),
                Line::Delete(s) => DebugLine::Delete(md5_hash_hex(s)),
                Line::Insert(s) => DebugLine::Insert(md5_hash_hex(s)),
            }
        }
    }

    #[derive(Debug)]
    #[allow(dead_code)] // Read by Debug auto-impl, which doesn't count
    struct DebugHunk {
        old_range: diffy::HunkRange,
        new_range: diffy::HunkRange,
        lines: Vec<DebugLine>,
    }

    impl<'a> From<&diffy::Hunk<'a, [u8]>> for DebugHunk {
        fn from(hunk: &diffy::Hunk<'a, [u8]>) -> Self {
            Self {
                old_range: hunk.old_range(),
                new_range: hunk.new_range(),
                lines: hunk.lines().iter().map(Into::into).collect(),
            }
        }
    }

    #[derive(Debug)]
    #[allow(dead_code)] // Read by Debug auto-impl, which doesn't count
    struct DebugContext {
        base_image_hash: String,
        hunks: Vec<DebugHunk>,
    }

    impl std::fmt::Display for DebugContext {
        fn fmt(&self, f: &mut std::fmt::Formatter<'_>) -> std::fmt::Result {
            std::fmt::Debug::fmt(self, f)
        }
    }

    diffy_apply(base_image, patch)
        .with_context(|| DebugContext {
            base_image_hash: md5_hash_hex(base_image),
            hunks: patch.hunks().iter().map(Into::into).collect(),
        })
        .map(Into::into)
}

// Goes through a set of changes and checks if conflicts are present. If no conflicts
// are present in a file it will be resolved, meaning it will be removed from the
// conflicts file.
fn update_conflict_markers(
    project_repository: &project_repository::Repository,
    files: &HashMap<PathBuf, Vec<GitHunk>>,
) -> Result<()> {
    let conflicting_files = conflicts::conflicting_files(project_repository)?;
    for (file_path, non_commited_hunks) in files {
        let mut conflicted = false;
        if conflicting_files.contains(&file_path.display().to_string()) {
            // check file for conflict markers, resolve the file if there are none in any hunk
            for hunk in non_commited_hunks {
                if hunk.diff_lines.contains_str(b"<<<<<<< ours") {
                    conflicted = true;
                }
                if hunk.diff_lines.contains_str(b">>>>>>> theirs") {
                    conflicted = true;
                }
            }
            if !conflicted {
                conflicts::resolve(project_repository, &file_path.display().to_string()).unwrap();
            }
        }
    }
    Ok(())
}

#[cfg(test)]
mod tests {
    use super::*;
    #[test]
    fn joined_test() {
        assert!(!joined(1, 2, 3, 4));
        assert!(joined(1, 4, 2, 3));
        assert!(joined(2, 3, 1, 4));
        assert!(!joined(3, 4, 1, 2));

        assert!(joined(1, 2, 2, 3));
        assert!(joined(1, 3, 2, 3));
        assert!(joined(2, 3, 1, 2));

        assert!(!joined(1, 1, 2, 2));
        assert!(joined(1, 1, 1, 1));
        assert!(joined(1, 1, 1, 2));
        assert!(joined(1, 2, 2, 2));
    }

    #[test]
    fn normalize_branch_name_test() {
        assert_eq!(normalize_branch_name("feature/branch"), "feature/branch");
        assert_eq!(normalize_branch_name("foo#branch"), "foo#branch");
        assert_eq!(normalize_branch_name("foo!branch"), "foo-branch");
    }
}<|MERGE_RESOLUTION|>--- conflicted
+++ resolved
@@ -1425,17 +1425,12 @@
             return Err(errors::UpdateBranchError::DefaultTargetNotSet(
                 errors::DefaultTargetNotSet {
                     project_id: project_repository.project().id,
-<<<<<<< HEAD
-                })
-            })?;
-
+                },
+            ));
+          
         let upstream_remote = match default_target.push_remote_name {
             Some(remote) => remote.clone(),
             None => default_target.branch.remote().to_owned(),
-=======
-                },
-            ));
->>>>>>> 5bb8c25a
         };
 
         let remote_branch = format!(
