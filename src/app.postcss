@import 'inter-ui/inter.css';
@tailwind base;
@tailwind components;
@tailwind utilities;

<<<<<<< HEAD
=======
/* this is trick to make webkit use hardware acceleration */
*:not(html) {
	-webkit-transform: translate3d(0, 0, 0);
	-webkit-perspective: 1000;
}


>>>>>>> ff21137c
/* SCROLL BAR STYLING */

/* width */
::-webkit-scrollbar {
	width: 8px;
	height: 8px;
}

/* Track */
::-webkit-scrollbar-track {
	border-radius: 2px;
}

/* Handle */
::-webkit-scrollbar-thumb {
	/* background: #44444A;  */
	background: rgba(255, 255, 255, 0.2);
	border-radius: 10px;
}

/* Handle on hover */
::-webkit-scrollbar-thumb:hover {
	background: #6E6E78; 
}
<<<<<<< HEAD
.scrollbar-hidden::-webkit-scrollbar {
	-webkit-appearance: none;
	width: 0;
	height: 0;
}
=======
>>>>>>> ff21137c
.scrollbar-hidden::-webkit-scrollbar {
	-webkit-appearance: none;
	width: 0;
	height: 0;
}


/* COMMAND PALETTE */

.result-section-header {
	@apply mx-2 mb-2 mt-2 cursor-default select-none py-2 text-sm font-semibold text-zinc-300;
}

.quick-command-item {
	@apply gap-2 rounded-lg p-2 px-2 outline-none;
}

.quick-command-key {
	@apply rounded-sm border border-[#3A393F] bg-[#343338] px-[3px] font-mono text-[11px] shadow;
}<|MERGE_RESOLUTION|>--- conflicted
+++ resolved
@@ -3,8 +3,6 @@
 @tailwind components;
 @tailwind utilities;
 
-<<<<<<< HEAD
-=======
 /* this is trick to make webkit use hardware acceleration */
 *:not(html) {
 	-webkit-transform: translate3d(0, 0, 0);
@@ -12,7 +10,6 @@
 }
 
 
->>>>>>> ff21137c
 /* SCROLL BAR STYLING */
 
 /* width */
@@ -37,14 +34,11 @@
 ::-webkit-scrollbar-thumb:hover {
 	background: #6E6E78; 
 }
-<<<<<<< HEAD
 .scrollbar-hidden::-webkit-scrollbar {
 	-webkit-appearance: none;
 	width: 0;
 	height: 0;
 }
-=======
->>>>>>> ff21137c
 .scrollbar-hidden::-webkit-scrollbar {
 	-webkit-appearance: none;
 	width: 0;
